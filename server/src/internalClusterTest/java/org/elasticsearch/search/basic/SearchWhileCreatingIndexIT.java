/*
 * Copyright Elasticsearch B.V. and/or licensed to Elasticsearch B.V. under one
 * or more contributor license agreements. Licensed under the Elastic License
 * 2.0 and the Server Side Public License, v 1; you may not use this file except
 * in compliance with, at your election, the Elastic License 2.0 or the Server
 * Side Public License, v 1.
 */

package org.elasticsearch.search.basic;

import org.elasticsearch.action.support.broadcast.BroadcastResponse;
import org.elasticsearch.client.internal.Client;
import org.elasticsearch.cluster.health.ClusterHealthStatus;
import org.elasticsearch.index.query.QueryBuilders;
import org.elasticsearch.test.ESIntegTestCase;

import static org.elasticsearch.test.hamcrest.ElasticsearchAssertions.assertHitCount;
import static org.elasticsearch.test.hamcrest.ElasticsearchAssertions.assertResponse;
import static org.hamcrest.Matchers.greaterThanOrEqualTo;

/**
 * This test basically verifies that search with a single shard active (cause we indexed to it) and other
 * shards possibly not active at all (cause they haven't allocated) will still work.
 */
public class SearchWhileCreatingIndexIT extends ESIntegTestCase {
    public void testIndexCausesIndexCreation() throws Exception {
        searchWhileCreatingIndex(false, 1); // 1 replica in our default...
    }

    public void testNoReplicas() throws Exception {
        searchWhileCreatingIndex(true, 0);
    }

    public void testOneReplica() throws Exception {
        searchWhileCreatingIndex(true, 1);
    }

    public void testTwoReplicas() throws Exception {
        searchWhileCreatingIndex(true, 2);
    }

    private void searchWhileCreatingIndex(boolean createIndex, int numberOfReplicas) throws Exception {

        // TODO: randomize the wait for active shards value on index creation and ensure the appropriate
        // number of data nodes are started for the randomized active shard count value
        String id = randomAlphaOfLength(5);
        // we will go the primary or the replica, but in a
        // randomized re-creatable manner
        int counter = 0;
        String preference = randomAlphaOfLength(5);

        logger.info("running iteration for id {}, preference {}", id, preference);

        if (createIndex) {
            createIndex("test");
        }
<<<<<<< HEAD
        indexDoc("test", id, "field", "test");
        RefreshResponse refreshResponse = indicesAdmin().prepareRefresh("test").get();
=======
        prepareIndex("test").setId(id).setSource("field", "test").get();
        BroadcastResponse refreshResponse = indicesAdmin().prepareRefresh("test").get();
>>>>>>> cbe3582d
        // at least one shard should be successful when refreshing
        assertThat(refreshResponse.getSuccessfulShards(), greaterThanOrEqualTo(1));

        logger.info("using preference {}", preference);
        // we want to make sure that while recovery happens, and a replica gets recovered, its properly refreshed
        ClusterHealthStatus status = clusterAdmin().prepareHealth("test").get().getStatus();
        while (status != ClusterHealthStatus.GREEN) {
            // first, verify that search normal search works
            assertHitCount(prepareSearch("test").setQuery(QueryBuilders.termQuery("field", "test")), 1);
            Client client = client();
            assertResponse(
                client.prepareSearch("test")
                    .setPreference(preference + Integer.toString(counter++))
                    .setQuery(QueryBuilders.termQuery("field", "test")),
                searchResponse -> {
                    if (searchResponse.getHits().getTotalHits().value != 1) {
                        refresh();
                        assertResponse(
                            client.prepareSearch("test").setPreference(preference).setQuery(QueryBuilders.termQuery("field", "test")),
                            searchResponseAfterRefresh -> {
                                logger.info(
                                    "hits count mismatch on any shard search failed, post explicit refresh hits are {}",
                                    searchResponseAfterRefresh.getHits().getTotalHits().value
                                );
                                ensureGreen();
                                assertResponse(
                                    client.prepareSearch("test")
                                        .setPreference(preference)
                                        .setQuery(QueryBuilders.termQuery("field", "test")),
                                    searchResponseAfterGreen -> logger.info(
                                        "hits count mismatch on any shard search failed, post explicit wait for green hits are {}",
                                        searchResponseAfterGreen.getHits().getTotalHits().value
                                    )
                                );
                            }
                        );
                        assertHitCount(searchResponse, 1);
                    }
                    assertHitCount(searchResponse, 1);
                }
            );
            status = clusterAdmin().prepareHealth("test").get().getStatus();
            internalCluster().ensureAtLeastNumDataNodes(numberOfReplicas + 1);
        }
        cluster().wipeIndices("test");
    }
}<|MERGE_RESOLUTION|>--- conflicted
+++ resolved
@@ -54,13 +54,8 @@
         if (createIndex) {
             createIndex("test");
         }
-<<<<<<< HEAD
         indexDoc("test", id, "field", "test");
-        RefreshResponse refreshResponse = indicesAdmin().prepareRefresh("test").get();
-=======
-        prepareIndex("test").setId(id).setSource("field", "test").get();
         BroadcastResponse refreshResponse = indicesAdmin().prepareRefresh("test").get();
->>>>>>> cbe3582d
         // at least one shard should be successful when refreshing
         assertThat(refreshResponse.getSuccessfulShards(), greaterThanOrEqualTo(1));
 
