--- conflicted
+++ resolved
@@ -426,32 +426,9 @@
 
         Exception e = expectThrows(
             DocumentParsingException.class,
-<<<<<<< HEAD
             () -> index(
                 INDEX,
                 "1",
-=======
-            prepareIndex(INDEX).setId("1")
-                .setSource(
-                    jsonBuilder().startObject()
-                        .startObject(FIELD)
-                        .startArray("input")
-                        .value("sth")
-                        .endArray()
-                        .field("weight", 2.5)
-                        .endObject()
-                        .endObject()
-                )
-        );
-        assertThat(e.getCause().getMessage(), equalTo("weight must be an integer, but was [2.5]"));
-    }
-
-    public void testThatWeightCanBeAString() throws Exception {
-        createIndexAndMapping(completionMappingBuilder);
-
-        prepareIndex(INDEX).setId("1")
-            .setSource(
->>>>>>> a190c7da
                 jsonBuilder().startObject()
                     .startObject(FIELD)
                     .startArray("input")
@@ -509,7 +486,6 @@
 
         Exception e = expectThrows(
             DocumentParsingException.class,
-<<<<<<< HEAD
             () -> index(
                 INDEX,
                 "1",
@@ -522,19 +498,6 @@
                     .endObject()
                     .endObject()
             )
-=======
-            prepareIndex(INDEX).setId("1")
-                .setSource(
-                    jsonBuilder().startObject()
-                        .startObject(FIELD)
-                        .startArray("input")
-                        .value("sth")
-                        .endArray()
-                        .field("weight", "thisIsNotValid")
-                        .endObject()
-                        .endObject()
-                )
->>>>>>> a190c7da
         );
         assertThat(e.getCause().toString(), containsString("thisIsNotValid"));
     }
@@ -546,7 +509,6 @@
 
         Exception e = expectThrows(
             DocumentParsingException.class,
-<<<<<<< HEAD
             () -> index(
                 INDEX,
                 "1",
@@ -559,19 +521,6 @@
                     .endObject()
                     .endObject()
             )
-=======
-            prepareIndex(INDEX).setId("1")
-                .setSource(
-                    jsonBuilder().startObject()
-                        .startObject(FIELD)
-                        .startArray("input")
-                        .value("testing")
-                        .endArray()
-                        .field("weight", weight)
-                        .endObject()
-                        .endObject()
-                )
->>>>>>> a190c7da
         );
         assertThat(e.getCause().toString(), containsString(weight));
     }
@@ -1378,7 +1327,6 @@
         String string = "foo" + (char) 0x00 + "bar";
         Exception e = expectThrows(
             DocumentParsingException.class,
-<<<<<<< HEAD
             () -> index(
                 INDEX,
                 "1",
@@ -1391,19 +1339,6 @@
                     .endObject()
                     .endObject()
             )
-=======
-            prepareIndex(INDEX).setId("1")
-                .setSource(
-                    jsonBuilder().startObject()
-                        .startObject(FIELD)
-                        .startArray("input")
-                        .value(string)
-                        .endArray()
-                        .field("output", "foobar")
-                        .endObject()
-                        .endObject()
-                )
->>>>>>> a190c7da
         );
         assertThat(e.getMessage(), containsString("failed to parse"));
     }
