--- conflicted
+++ resolved
@@ -87,14 +87,10 @@
             assertAcked(indicesAdmin().prepareAliases().addAlias("test", "alias1", false));
         });
 
-<<<<<<< HEAD
         {
             logger.info("--> indexing against [alias1], should fail now");
             IndexRequest indexRequest = new IndexRequest("alias1").id("1").source(source("2", "test"), XContentType.JSON);
-            IllegalArgumentException exception = expectThrows(
-                IllegalArgumentException.class,
-                () -> client().index(indexRequest).actionGet()
-            );
+            IllegalArgumentException exception = expectThrows(IllegalArgumentException.class, () -> client().index(indexRequest));
             assertThat(
                 exception.getMessage(),
                 equalTo(
@@ -105,21 +101,6 @@
             );
             indexRequest.decRef();
         }
-=======
-        logger.info("--> indexing against [alias1], should fail now");
-        IllegalArgumentException exception = expectThrows(
-            IllegalArgumentException.class,
-            client().index(new IndexRequest("alias1").id("1").source(source("2", "test"), XContentType.JSON))
-        );
-        assertThat(
-            exception.getMessage(),
-            equalTo(
-                "no write index is defined for alias [alias1]."
-                    + " The write index may be explicitly disabled using is_write_index=false or the alias points to multiple"
-                    + " indices without one being designated as a write index"
-            )
-        );
->>>>>>> a190c7da
 
         assertAliasesVersionIncreases("test", () -> {
             logger.info("--> aliasing index [test] with [alias1]");
@@ -141,11 +122,10 @@
             assertAcked(indicesAdmin().prepareAliases().addAlias("test_x", "alias1"));
         });
 
-<<<<<<< HEAD
         {
             logger.info("--> indexing against [alias1], should fail now");
             IndexRequest indexRequest = new IndexRequest("alias1").id("1").source(source("2", "test"), XContentType.JSON);
-            Exception exception = expectThrows(IllegalArgumentException.class, () -> client().index(indexRequest).actionGet());
+            Exception exception = expectThrows(IllegalArgumentException.class, () -> client().index(indexRequest));
             assertThat(
                 exception.getMessage(),
                 equalTo(
@@ -159,10 +139,7 @@
 
         {
             logger.info("--> deleting against [alias1], should fail now");
-            Exception exception = expectThrows(
-                IllegalArgumentException.class,
-                () -> client().delete(new DeleteRequest("alias1").id("1")).actionGet()
-            );
+            Exception exception = expectThrows(IllegalArgumentException.class, () -> client().delete(new DeleteRequest("alias1").id("1")));
             assertThat(
                 exception.getMessage(),
                 equalTo(
@@ -172,32 +149,6 @@
                 )
             );
         }
-=======
-        logger.info("--> indexing against [alias1], should fail now");
-        exception = expectThrows(
-            IllegalArgumentException.class,
-            client().index(new IndexRequest("alias1").id("1").source(source("2", "test"), XContentType.JSON))
-        );
-        assertThat(
-            exception.getMessage(),
-            equalTo(
-                "no write index is defined for alias [alias1]."
-                    + " The write index may be explicitly disabled using is_write_index=false or the alias points to multiple"
-                    + " indices without one being designated as a write index"
-            )
-        );
-
-        logger.info("--> deleting against [alias1], should fail now");
-        exception = expectThrows(IllegalArgumentException.class, client().delete(new DeleteRequest("alias1").id("1")));
-        assertThat(
-            exception.getMessage(),
-            equalTo(
-                "no write index is defined for alias [alias1]."
-                    + " The write index may be explicitly disabled using is_write_index=false or the alias points to multiple"
-                    + " indices without one being designated as a write index"
-            )
-        );
->>>>>>> a190c7da
 
         assertAliasesVersionIncreases("test_x", () -> {
             logger.info("--> remove aliasing index [test_x] with [alias1]");
