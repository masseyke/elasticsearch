/*
 * Copyright Elasticsearch B.V. and/or licensed to Elasticsearch B.V. under one
 * or more contributor license agreements. Licensed under the Elastic License
 * 2.0 and the Server Side Public License, v 1; you may not use this file except
 * in compliance with, at your election, the Elastic License 2.0 or the Server
 * Side Public License, v 1.
 */

package org.elasticsearch.discovery;

import org.elasticsearch.Version;
import org.elasticsearch.action.admin.cluster.state.ClusterStateRequest;
import org.elasticsearch.client.internal.Client;
import org.elasticsearch.cluster.ClusterChangedEvent;
import org.elasticsearch.cluster.ClusterName;
import org.elasticsearch.cluster.ClusterState;
import org.elasticsearch.cluster.ClusterStateUpdateTask;
import org.elasticsearch.cluster.coordination.CoordinationDiagnosticsService;
import org.elasticsearch.cluster.coordination.Coordinator;
import org.elasticsearch.cluster.coordination.FollowersChecker;
import org.elasticsearch.cluster.coordination.LeaderChecker;
import org.elasticsearch.cluster.coordination.MasterHistoryService;
import org.elasticsearch.cluster.node.DiscoveryNode;
import org.elasticsearch.cluster.node.DiscoveryNodeRole;
import org.elasticsearch.cluster.node.DiscoveryNodes;
import org.elasticsearch.cluster.service.ClusterService;
import org.elasticsearch.common.Priority;
import org.elasticsearch.common.Strings;
import org.elasticsearch.common.bytes.BytesReference;
import org.elasticsearch.common.settings.Settings;
import org.elasticsearch.common.util.set.Sets;
import org.elasticsearch.core.TimeValue;
import org.elasticsearch.core.Tuple;
import org.elasticsearch.health.GetHealthAction;
import org.elasticsearch.health.HealthStatus;
import org.elasticsearch.plugins.Plugin;
import org.elasticsearch.test.ESIntegTestCase;
import org.elasticsearch.test.disruption.LongGCDisruption;
import org.elasticsearch.test.disruption.NetworkDisruption;
import org.elasticsearch.test.disruption.NetworkDisruption.NetworkLinkDisruptionType;
import org.elasticsearch.test.disruption.NetworkDisruption.TwoPartitions;
import org.elasticsearch.test.disruption.SingleNodeDisruption;
import org.elasticsearch.test.transport.MockTransportService;
import org.elasticsearch.threadpool.ThreadPool;
import org.elasticsearch.xcontent.ToXContent;
import org.elasticsearch.xcontent.ToXContentObject;
import org.elasticsearch.xcontent.XContentBuilder;
import org.elasticsearch.xcontent.json.JsonXContent;
import org.junit.Before;

import java.io.IOException;
import java.util.ArrayList;
import java.util.Arrays;
import java.util.Collection;
import java.util.Collections;
import java.util.HashMap;
import java.util.HashSet;
import java.util.List;
import java.util.Map;
import java.util.Objects;
import java.util.Set;
import java.util.concurrent.CountDownLatch;
import java.util.concurrent.TimeUnit;

import static java.util.Collections.singleton;
import static org.hamcrest.Matchers.containsString;
import static org.hamcrest.Matchers.equalTo;

/**
 * Tests relating to the loss of the master, but which work with the default fault detection settings which are rather lenient and will
 * not detect a master failure too quickly.
 */
@ESIntegTestCase.ClusterScope(scope = ESIntegTestCase.Scope.TEST, numDataNodes = 0, autoManageMasterNodes = false)
public class StableMasterDisruptionIT extends ESIntegTestCase {

    @Before
    private void setBootstrapMasterNodeIndex() {
        internalCluster().setBootstrapMasterNodeIndex(0);
    }

    @Override
    protected Collection<Class<? extends Plugin>> nodePlugins() {
        return Collections.singletonList(MockTransportService.TestPlugin.class);
    }

    /**
     * Test that no split brain occurs under partial network partition. See https://github.com/elastic/elasticsearch/issues/2488
     */
    public void testFailWithMinimumMasterNodesConfigured() throws Exception {
        List<String> nodes = internalCluster().startNodes(3);
        ensureStableCluster(3);

        // Figure out what is the elected master node
        final String masterNode = internalCluster().getMasterName();
        logger.info("---> legit elected master node={}", masterNode);

        // Pick a node that isn't the elected master.
        Set<String> nonMasters = new HashSet<>(nodes);
        nonMasters.remove(masterNode);
        final String unluckyNode = randomFrom(nonMasters.toArray(Strings.EMPTY_ARRAY));

        // Simulate a network issue between the unlucky node and elected master node in both directions.

        NetworkDisruption networkDisconnect = new NetworkDisruption(
            new NetworkDisruption.TwoPartitions(masterNode, unluckyNode),
            NetworkDisruption.DISCONNECT
        );
        setDisruptionScheme(networkDisconnect);
        networkDisconnect.startDisrupting();

        // Wait until elected master has removed that the unlucky node...
        ensureStableCluster(2, masterNode);

        // The unlucky node must report *no* master node, since it can't connect to master and in fact it should
        // continuously ping until network failures have been resolved. However
        // It may a take a bit before the node detects it has been cut off from the elected master
        ensureNoMaster(unluckyNode);
        // because it has had a master within the last 30s:
        assertGreenMasterStability(internalCluster().client(unluckyNode));

        networkDisconnect.stopDisrupting();

        // Wait until the master node sees all 3 nodes again.
        ensureStableCluster(3);

        // The elected master shouldn't have changed, since the unlucky node never could have elected itself as master
        assertThat(internalCluster().getMasterName(), equalTo(masterNode));
        assertGreenMasterStability(internalCluster().client());
    }

    private void assertGreenMasterStability(Client client) throws Exception {
        assertMasterStability(client, HealthStatus.GREEN, "The cluster has a stable master node");
    }

    private void assertMasterStability(Client client, HealthStatus expectedStatus, String expectedSummarySubstring) throws Exception {
        assertBusy(() -> {
            GetHealthAction.Response healthResponse = client.execute(GetHealthAction.INSTANCE, new GetHealthAction.Request(true)).get();
            String debugInformation = xContentToString(healthResponse);
            assertThat(debugInformation, healthResponse.getStatus(), equalTo(expectedStatus));
            assertThat(
                debugInformation,
                healthResponse.findIndicator("master_is_stable").symptom(),
                containsString(expectedSummarySubstring)
            );
        });
    }

    private String xContentToString(ToXContentObject xContent) throws IOException {
        XContentBuilder builder = JsonXContent.contentBuilder();
        xContent.toXContent(builder, ToXContent.EMPTY_PARAMS);
        return BytesReference.bytes(builder).utf8ToString();
    }

    private void ensureNoMaster(String node) throws Exception {
        assertBusy(
            () -> assertNull(
                client(node).admin().cluster().state(new ClusterStateRequest().local(true)).get().getState().nodes().getMasterNode()
            )
        );
    }

    /**
     * Verify that nodes fault detection detects a disconnected node after master reelection
     */
    public void testFollowerCheckerDetectsDisconnectedNodeAfterMasterReelection() throws Exception {
        testFollowerCheckerAfterMasterReelection(NetworkDisruption.DISCONNECT, Settings.EMPTY);
        assertGreenMasterStability(internalCluster().client());
    }

    /**
     * Verify that nodes fault detection detects an unresponsive node after master reelection
     */
    public void testFollowerCheckerDetectsUnresponsiveNodeAfterMasterReelection() throws Exception {
        testFollowerCheckerAfterMasterReelection(
            NetworkDisruption.UNRESPONSIVE,
            Settings.builder()
                .put(LeaderChecker.LEADER_CHECK_TIMEOUT_SETTING.getKey(), "1s")
                .put(LeaderChecker.LEADER_CHECK_RETRY_COUNT_SETTING.getKey(), "4")
                .put(FollowersChecker.FOLLOWER_CHECK_TIMEOUT_SETTING.getKey(), "1s")
                .put(FollowersChecker.FOLLOWER_CHECK_RETRY_COUNT_SETTING.getKey(), 1)
                .put(Coordinator.PUBLISH_TIMEOUT_SETTING.getKey(), "10s")
                .build()
        );
        assertGreenMasterStability(internalCluster().client());
    }

    private void testFollowerCheckerAfterMasterReelection(NetworkLinkDisruptionType networkLinkDisruptionType, Settings settings)
        throws Exception {
        internalCluster().startNodes(4, settings);
        ensureStableCluster(4);

        logger.info("--> stopping current master");
        internalCluster().stopCurrentMasterNode();

        ensureStableCluster(3);

        final String master = internalCluster().getMasterName();
        final List<String> nonMasters = Arrays.stream(internalCluster().getNodeNames()).filter(n -> master.equals(n) == false).toList();
        final String isolatedNode = randomFrom(nonMasters);
        final String otherNode = nonMasters.get(nonMasters.get(0).equals(isolatedNode) ? 1 : 0);

        logger.info("--> isolating [{}]", isolatedNode);

        final NetworkDisruption networkDisruption = new NetworkDisruption(
            new TwoPartitions(singleton(isolatedNode), Sets.newHashSet(master, otherNode)),
            networkLinkDisruptionType
        );
        setDisruptionScheme(networkDisruption);
        networkDisruption.startDisrupting();

        logger.info("--> waiting for master to remove it");
        ensureStableCluster(2, master);
        ensureNoMaster(isolatedNode);

        networkDisruption.stopDisrupting();
        ensureStableCluster(3);
    }

    /**
     * Tests that emulates a frozen elected master node that unfreezes and pushes its cluster state to other nodes that already are
     * following another elected master node. These nodes should reject this cluster state and prevent them from following the stale master.
     */
    public void testStaleMasterNotHijackingMajority() throws Exception {
        final List<String> nodes = internalCluster().startNodes(
            3,
            Settings.builder()
                .put(LeaderChecker.LEADER_CHECK_TIMEOUT_SETTING.getKey(), "1s")
                .put(Coordinator.PUBLISH_TIMEOUT_SETTING.getKey(), "1s")
                .build()
        );
        ensureStableCluster(3);

        // Save the current master node as old master node, because that node will get frozen
        final String oldMasterNode = internalCluster().getMasterName();

        // Simulating a painful gc by suspending all threads for a long time on the current elected master node.
        SingleNodeDisruption masterNodeDisruption = new LongGCDisruption(random(), oldMasterNode);

        // Save the majority side
        final List<String> majoritySide = new ArrayList<>(nodes);
        majoritySide.remove(oldMasterNode);

        // Keeps track of the previous and current master when a master node transition took place on each node on the majority side:
        final Map<String, List<Tuple<String, String>>> masters = Collections.synchronizedMap(new HashMap<>());
        for (final String node : majoritySide) {
            masters.put(node, new ArrayList<>());
            internalCluster().getInstance(ClusterService.class, node).addListener(event -> {
                DiscoveryNode previousMaster = event.previousState().nodes().getMasterNode();
                DiscoveryNode currentMaster = event.state().nodes().getMasterNode();
                if (Objects.equals(previousMaster, currentMaster) == false) {
                    logger.info(
                        "--> node {} received new cluster state: {} \n and had previous cluster state: {}",
                        node,
                        event.state(),
                        event.previousState()
                    );
                    String previousMasterNodeName = previousMaster != null ? previousMaster.getName() : null;
                    String currentMasterNodeName = currentMaster != null ? currentMaster.getName() : null;
                    masters.get(node).add(new Tuple<>(previousMasterNodeName, currentMasterNodeName));
                }
            });
        }

        final CountDownLatch oldMasterNodeSteppedDown = new CountDownLatch(1);
        internalCluster().getInstance(ClusterService.class, oldMasterNode).addListener(event -> {
            if (event.state().nodes().getMasterNodeId() == null) {
                oldMasterNodeSteppedDown.countDown();
            }
        });

        internalCluster().setDisruptionScheme(masterNodeDisruption);
        logger.info("--> freezing node [{}]", oldMasterNode);
        masterNodeDisruption.startDisrupting();

        // Wait for majority side to elect a new master
        assertBusy(() -> {
            for (final Map.Entry<String, List<Tuple<String, String>>> entry : masters.entrySet()) {
                final List<Tuple<String, String>> transitions = entry.getValue();
                assertTrue(entry.getKey() + ": " + transitions, transitions.stream().anyMatch(transition -> transition.v2() != null));
            }
        });

        // The old master node is frozen, but here we submit a cluster state update task that doesn't get executed, but will be queued and
        // once the old master node un-freezes it gets executed. The old master node will send this update + the cluster state where it is
        // flagged as master to the other nodes that follow the new master. These nodes should ignore this update.
        internalCluster().getInstance(ClusterService.class, oldMasterNode)
            .submitUnbatchedStateUpdateTask("sneaky-update", new ClusterStateUpdateTask(Priority.IMMEDIATE) {
                @Override
                public ClusterState execute(ClusterState currentState) {
                    return ClusterState.builder(currentState).build();
                }

                @Override
                public void onFailure(Exception e) {
                    logger.warn("failure [sneaky-update]", e);
                }
            });

        // Save the new elected master node
        final String newMasterNode = internalCluster().getMasterName(majoritySide.get(0));
        logger.info("--> new detected master node [{}]", newMasterNode);

        // Stop disruption
        logger.info("--> unfreezing node [{}]", oldMasterNode);
        masterNodeDisruption.stopDisrupting();

        oldMasterNodeSteppedDown.await(30, TimeUnit.SECONDS);
        logger.info("--> [{}] stepped down as master", oldMasterNode);
        ensureStableCluster(3);

        assertThat(masters.size(), equalTo(2));
        for (Map.Entry<String, List<Tuple<String, String>>> entry : masters.entrySet()) {
            String nodeName = entry.getKey();
            List<Tuple<String, String>> transitions = entry.getValue();
            assertTrue(
                "[" + nodeName + "] should not apply state from old master [" + oldMasterNode + "] but it did: " + transitions,
                transitions.stream().noneMatch(t -> oldMasterNode.equals(t.v2()))
            );
        }
        assertGreenMasterStability(internalCluster().client());
    }

    /**
     * This helper method creates a 3-node cluster where all nodes are master-eligible, and then simulates a long GC on the master node 5
     * times (forcing another node to be elected master 5 times). It then asserts that the master stability health indicator status is
     * YELLOW, and that expectedMasterStabilitySymptomSubstring is contained in the symptom.
     * @param expectedMasterStabilitySymptomSubstring A string to expect in the master stability health indicator symptom
     * @throws Exception
     */
    public void testRepeatedMasterChanges(String expectedMasterStabilitySymptomSubstring) throws Exception {
        final List<String> nodes = internalCluster().startNodes(
            3,
            Settings.builder()
                .put(LeaderChecker.LEADER_CHECK_TIMEOUT_SETTING.getKey(), "1s")
                .put(Coordinator.PUBLISH_TIMEOUT_SETTING.getKey(), "1s")
                .put(CoordinationDiagnosticsService.IDENTITY_CHANGES_THRESHOLD_SETTING.getKey(), 1)
                .put(CoordinationDiagnosticsService.NO_MASTER_TRANSITIONS_THRESHOLD_SETTING.getKey(), 100)
                .build()
        );
        ensureStableCluster(3);
        String firstMaster = internalCluster().getMasterName();
        // Force the master to change 2 times:
        for (int i = 0; i < 2; i++) {
            // Save the current master node as old master node, because that node will get frozen
            final String oldMasterNode = internalCluster().getMasterName();

            // Simulating a painful gc by suspending all threads for a long time on the current elected master node.
            SingleNodeDisruption masterNodeDisruption = new LongGCDisruption(random(), oldMasterNode);

            // Save the majority side
            final List<String> majoritySide = new ArrayList<>(nodes);
            majoritySide.remove(oldMasterNode);

            // Keeps track of the previous and current master when a master node transition took place on each node on the majority side:
            final Map<String, List<Tuple<String, String>>> masters = Collections.synchronizedMap(new HashMap<>());
            for (final String node : majoritySide) {
                masters.put(node, new ArrayList<>());
                internalCluster().getInstance(ClusterService.class, node).addListener(event -> {
                    DiscoveryNode previousMaster = event.previousState().nodes().getMasterNode();
                    DiscoveryNode currentMaster = event.state().nodes().getMasterNode();
                    if (Objects.equals(previousMaster, currentMaster) == false) {
                        logger.info(
                            "--> node {} received new cluster state: {} \n and had previous cluster state: {}",
                            node,
                            event.state(),
                            event.previousState()
                        );
                        String previousMasterNodeName = previousMaster != null ? previousMaster.getName() : null;
                        String currentMasterNodeName = currentMaster != null ? currentMaster.getName() : null;
                        masters.get(node).add(new Tuple<>(previousMasterNodeName, currentMasterNodeName));
                    }
                });
            }

            final CountDownLatch oldMasterNodeSteppedDown = new CountDownLatch(1);
            internalCluster().getInstance(ClusterService.class, oldMasterNode).addListener(event -> {
                if (event.state().nodes().getMasterNodeId() == null) {
                    oldMasterNodeSteppedDown.countDown();
                }
            });
            internalCluster().clearDisruptionScheme();
            internalCluster().setDisruptionScheme(masterNodeDisruption);
            logger.info("--> freezing node [{}]", oldMasterNode);
            masterNodeDisruption.startDisrupting();

            // Wait for majority side to elect a new master
            assertBusy(() -> {
                for (final Map.Entry<String, List<Tuple<String, String>>> entry : masters.entrySet()) {
                    final List<Tuple<String, String>> transitions = entry.getValue();
                    assertTrue(entry.getKey() + ": " + transitions, transitions.stream().anyMatch(transition -> transition.v2() != null));
                }
            });

            // Save the new elected master node
            final String newMasterNode = internalCluster().getMasterName(majoritySide.get(0));
            logger.info("--> new detected master node [{}]", newMasterNode);

            // Stop disruption
            logger.info("--> unfreezing node [{}]", oldMasterNode);
            masterNodeDisruption.stopDisrupting();

            oldMasterNodeSteppedDown.await(30, TimeUnit.SECONDS);
            logger.info("--> [{}] stepped down as master", oldMasterNode);
            ensureStableCluster(3);

            assertThat(masters.size(), equalTo(2));
        }
        List<String> nodeNamesExceptFirstMaster = Arrays.stream(internalCluster().getNodeNames())
            .filter(name -> name.equals(firstMaster) == false)
            .toList();
        /*
         * It is possible that the first node that became master got re-elected repeatedly. And since it was in a simulated GC when the
         * other node(s) were master, it only saw itself as master. So we want to check with another node.
         */
        Client client = internalCluster().client(randomFrom(nodeNamesExceptFirstMaster));
        assertMasterStability(client, HealthStatus.YELLOW, expectedMasterStabilitySymptomSubstring);
    }

    public void testRepeatedNullMasterRecognizedAsGreenIfMasterDoesNotKnowItIsUnstable() throws Exception {
        /*
         * In this test we have a single master-eligible node. We pause it repeatedly (simulating a long GC pause for example) so that
         * other nodes decide it is no longer the master. However since there is no other master-eligible node, another node is never
         * elected master. And the master node never recognizes that it had a problem. So when we run the master stability check on one
         * of the data nodes, it will see that there is a problem (the master has gone null repeatedly), but when it checks with the
         * master, the master says everything is fine. So we expect a GREEN status.
         */
        final List<String> masterNodes = internalCluster().startMasterOnlyNodes(
            1,
            Settings.builder()
                .put(LeaderChecker.LEADER_CHECK_TIMEOUT_SETTING.getKey(), "1s")
                .put(Coordinator.PUBLISH_TIMEOUT_SETTING.getKey(), "1s")
                .put(CoordinationDiagnosticsService.NO_MASTER_TRANSITIONS_THRESHOLD_SETTING.getKey(), 1)
                .build()
        );
        final List<String> dataNodes = internalCluster().startDataOnlyNodes(
            2,
            Settings.builder()
                .put(LeaderChecker.LEADER_CHECK_TIMEOUT_SETTING.getKey(), "1s")
                .put(Coordinator.PUBLISH_TIMEOUT_SETTING.getKey(), "1s")
                .put(CoordinationDiagnosticsService.NO_MASTER_TRANSITIONS_THRESHOLD_SETTING.getKey(), 1)
                .put(CoordinationDiagnosticsService.NODE_HAS_MASTER_LOOKUP_TIMEFRAME_SETTING.getKey(), new TimeValue(60, TimeUnit.SECONDS))
                .build()
        );
        ensureStableCluster(3);
        for (int i = 0; i < 2; i++) {
            final String masterNode = masterNodes.get(0);

            // Simulating a painful gc by suspending all threads for a long time on the current elected master node.
            SingleNodeDisruption masterNodeDisruption = new LongGCDisruption(random(), masterNode);

            final CountDownLatch dataNodeMasterSteppedDown = new CountDownLatch(2);
            internalCluster().getInstance(ClusterService.class, masterNode).addListener(event -> {
                if (event.state().nodes().getMasterNodeId() == null) {
                    dataNodeMasterSteppedDown.countDown();
                }
            });
            internalCluster().getInstance(ClusterService.class, dataNodes.get(0)).addListener(event -> {
                if (event.state().nodes().getMasterNodeId() == null) {
                    dataNodeMasterSteppedDown.countDown();
                }
            });
            internalCluster().getInstance(ClusterService.class, dataNodes.get(1)).addListener(event -> {
                if (event.state().nodes().getMasterNodeId() == null) {
                    dataNodeMasterSteppedDown.countDown();
                }
            });
            internalCluster().clearDisruptionScheme();
            internalCluster().setDisruptionScheme(masterNodeDisruption);
            logger.info("--> freezing node [{}]", masterNode);
            masterNodeDisruption.startDisrupting();
            dataNodeMasterSteppedDown.await(30, TimeUnit.SECONDS);
            // Stop disruption
            logger.info("--> unfreezing node [{}]", masterNode);
            masterNodeDisruption.stopDisrupting();
            ensureStableCluster(3);
        }
        assertGreenMasterStability(internalCluster().client(randomFrom(dataNodes)));
    }

    public void testNoMasterEligibleNodes() throws Exception {
        /*
         * In this test we have a single master-eligible node. We then stop the master. We set the master lookup threshold very low on the
         * data nodes, so when we run the master stability check on one of the data nodes, it will see that there has been no master
         * recently and there are no master eligible nodes, so it returns a RED status.
         */
        internalCluster().startMasterOnlyNodes(
            1,
            Settings.builder()
                .put(LeaderChecker.LEADER_CHECK_TIMEOUT_SETTING.getKey(), "1s")
                .put(Coordinator.PUBLISH_TIMEOUT_SETTING.getKey(), "1s")
                .put(CoordinationDiagnosticsService.NO_MASTER_TRANSITIONS_THRESHOLD_SETTING.getKey(), 1)
                .build()
        );
        final List<String> dataNodes = internalCluster().startDataOnlyNodes(
            2,
            Settings.builder()
                .put(LeaderChecker.LEADER_CHECK_TIMEOUT_SETTING.getKey(), "1s")
                .put(Coordinator.PUBLISH_TIMEOUT_SETTING.getKey(), "1s")
                .put(CoordinationDiagnosticsService.NO_MASTER_TRANSITIONS_THRESHOLD_SETTING.getKey(), 1)
                .put(ThreadPool.ESTIMATED_TIME_INTERVAL_SETTING.getKey(), TimeValue.ZERO)
                .put(CoordinationDiagnosticsService.NODE_HAS_MASTER_LOOKUP_TIMEFRAME_SETTING.getKey(), new TimeValue(1, TimeUnit.SECONDS))
                .build()
        );
        ensureStableCluster(3);
        internalCluster().stopCurrentMasterNode();
        assertMasterStability(
            internalCluster().client(randomFrom(dataNodes)),
            HealthStatus.RED,
            "No master eligible nodes found in the cluster"
        );
        for (String dataNode : dataNodes) {
            internalCluster().stopNode(dataNode);
        }
    }

    public void testCannotJoinLeader() throws Exception {
        /*
         * In this test we have a single master-eligible node. We create a cluster change event saying that the master went to null and
         * send it only to the master history on each data node. As a result, the PeerFinder still thinks it is the master. Since the
         * PeerFinder thinks there is a master but we have record of it being null in the history, the data node thinks that it has
         * problems joining the elected master and returns a RED status.
         */
        internalCluster().startMasterOnlyNodes(
            1,
            Settings.builder()
                .put(LeaderChecker.LEADER_CHECK_TIMEOUT_SETTING.getKey(), "1s")
                .put(Coordinator.PUBLISH_TIMEOUT_SETTING.getKey(), "1s")
                .put(CoordinationDiagnosticsService.NO_MASTER_TRANSITIONS_THRESHOLD_SETTING.getKey(), 1)
                .build()
        );
        final List<String> dataNodes = internalCluster().startDataOnlyNodes(
            2,
            Settings.builder()
                .put(LeaderChecker.LEADER_CHECK_TIMEOUT_SETTING.getKey(), "1s")
                .put(Coordinator.PUBLISH_TIMEOUT_SETTING.getKey(), "1s")
                .put(CoordinationDiagnosticsService.NO_MASTER_TRANSITIONS_THRESHOLD_SETTING.getKey(), 1)
                .put(ThreadPool.ESTIMATED_TIME_INTERVAL_SETTING.getKey(), TimeValue.ZERO)
                .put(CoordinationDiagnosticsService.NODE_HAS_MASTER_LOOKUP_TIMEFRAME_SETTING.getKey(), new TimeValue(1, TimeUnit.SECONDS))
                .build()
        );
        ensureStableCluster(3);
        Iterable<MasterHistoryService> masterHistoryServices = internalCluster().getDataNodeInstances(MasterHistoryService.class);
        for (MasterHistoryService masterHistoryService : masterHistoryServices) {
            ClusterState state = new ClusterState.Builder(new ClusterName(internalCluster().getClusterName())).nodes(
                new DiscoveryNodes.Builder().masterNodeId(null)
            ).build();
            ClusterState previousState = new ClusterState.Builder(new ClusterName(internalCluster().getClusterName())).nodes(
                new DiscoveryNodes.Builder().masterNodeId("test")
                    .add(
                        new DiscoveryNode(
                            "test",
                            "test",
                            buildNewFakeTransportAddress(),
                            Collections.emptyMap(),
                            DiscoveryNodeRole.roles(),
                            Version.CURRENT
                        )
                    )
            ).build();
            ClusterChangedEvent clusterChangedEvent = new ClusterChangedEvent("test", state, previousState);
            masterHistoryService.getLocalMasterHistory().clusterChanged(clusterChangedEvent);
        }
        assertMasterStability(
            internalCluster().client(randomFrom(dataNodes)),
            HealthStatus.RED,
            "has been elected master, but the node being queried"
        );
    }

    public void testNoQuorum() throws Exception {
        /*
         * In this test we have three master-eligible nodes. We make it so that the two non-active ones cannot communicate, and then we
         * stop the active master node. Now there is no quorum so a new master cannot be elected. We set the master lookup threshold very
         * low on the data nodes, so when we run the master stability check on each of the master nodes, it will see that there has been no
         * master recently and because there is no quorum, so it returns a RED status.
         */
        final List<String> masterNodes = internalCluster().startMasterOnlyNodes(
            3,
            Settings.builder()
                .put(LeaderChecker.LEADER_CHECK_TIMEOUT_SETTING.getKey(), "1s")
                .put(Coordinator.PUBLISH_TIMEOUT_SETTING.getKey(), "1s")
                .put(CoordinationDiagnosticsService.NO_MASTER_TRANSITIONS_THRESHOLD_SETTING.getKey(), 1)
                .put(ThreadPool.ESTIMATED_TIME_INTERVAL_SETTING.getKey(), TimeValue.ZERO)
                .put(CoordinationDiagnosticsService.NODE_HAS_MASTER_LOOKUP_TIMEFRAME_SETTING.getKey(), new TimeValue(1, TimeUnit.SECONDS))
                .build()
        );
        final List<String> dataNodes = internalCluster().startDataOnlyNodes(
            2,
            Settings.builder()
                .put(LeaderChecker.LEADER_CHECK_TIMEOUT_SETTING.getKey(), "1s")
                .put(Coordinator.PUBLISH_TIMEOUT_SETTING.getKey(), "1s")
                .put(CoordinationDiagnosticsService.NO_MASTER_TRANSITIONS_THRESHOLD_SETTING.getKey(), 1)
                .put(ThreadPool.ESTIMATED_TIME_INTERVAL_SETTING.getKey(), TimeValue.ZERO)
                .put(CoordinationDiagnosticsService.NODE_HAS_MASTER_LOOKUP_TIMEFRAME_SETTING.getKey(), new TimeValue(1, TimeUnit.SECONDS))
                .build()
        );
        ensureStableCluster(5);
        String firstMasterNode = internalCluster().getMasterName();
        List<String> nonActiveMasterNodes = masterNodes.stream().filter(nodeName -> firstMasterNode.equals(nodeName) == false).toList();
        NetworkDisruption networkDisconnect = new NetworkDisruption(
            new NetworkDisruption.TwoPartitions(
                Set.of(nonActiveMasterNodes.get(0), dataNodes.get(0)),
                Set.of(nonActiveMasterNodes.get(1), dataNodes.get(1))
            ),
            NetworkDisruption.UNRESPONSIVE
        );

        internalCluster().clearDisruptionScheme();
        setDisruptionScheme(networkDisconnect);
        networkDisconnect.startDisrupting();
        internalCluster().stopNode(firstMasterNode);
        for (String nonActiveMasterNode : nonActiveMasterNodes) {
<<<<<<< HEAD
            assertMasterStability(internalCluster().client(nonActiveMasterNode), HealthStatus.RED, "No master has been observed recently");
        }
        for (String dataNode : dataNodes) {
            assertMasterStability(internalCluster().client(dataNode), HealthStatus.RED, "No master has been observed recently");
=======
            assertMasterStability(internalCluster().client(nonActiveMasterNode), HealthStatus.RED, "unable to form a quorum");
>>>>>>> 51863e82
        }
    }
}<|MERGE_RESOLUTION|>--- conflicted
+++ resolved
@@ -610,14 +610,10 @@
         networkDisconnect.startDisrupting();
         internalCluster().stopNode(firstMasterNode);
         for (String nonActiveMasterNode : nonActiveMasterNodes) {
-<<<<<<< HEAD
-            assertMasterStability(internalCluster().client(nonActiveMasterNode), HealthStatus.RED, "No master has been observed recently");
+            assertMasterStability(internalCluster().client(nonActiveMasterNode), HealthStatus.RED, "unable to form a quorum");
         }
         for (String dataNode : dataNodes) {
-            assertMasterStability(internalCluster().client(dataNode), HealthStatus.RED, "No master has been observed recently");
-=======
-            assertMasterStability(internalCluster().client(nonActiveMasterNode), HealthStatus.RED, "unable to form a quorum");
->>>>>>> 51863e82
+            assertMasterStability(internalCluster().client(dataNode), HealthStatus.RED, "unable to form a quorum");
         }
     }
 }