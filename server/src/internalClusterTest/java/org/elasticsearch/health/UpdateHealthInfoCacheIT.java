--- conflicted
+++ resolved
@@ -44,7 +44,7 @@
             assertThat(healthNode, notNullValue());
             assertBusy(() -> {
                 Map<String, DiskHealthInfo> healthInfoCache = internalCluster.getInstance(HealthInfoCache.class, healthNode.getName())
-                    .getDiskHealthInfo();
+                    .getHealthInfo().diskInfoByNode();
                 assertThat(healthInfoCache.size(), equalTo(nodeIds.length));
                 for (String nodeId : nodeIds) {
                     assertThat(healthInfoCache.get(nodeId), equalTo(GREEN));
@@ -71,7 +71,7 @@
             internalCluster.stopNode(nodeToLeave.getName());
             assertBusy(() -> {
                 Map<String, DiskHealthInfo> healthInfoCache = internalCluster.getInstance(HealthInfoCache.class, healthNode.getName())
-                    .getDiskHealthInfo();
+                    .getHealthInfo().diskInfoByNode();
                 assertThat(healthInfoCache.size(), equalTo(nodes.size() - 1));
                 for (DiscoveryNode node : nodes) {
                     if (node.getId().equals(nodeToLeave.getId())) {
@@ -100,7 +100,7 @@
             logger.info("Previous health node {}, new health node {}.", healthNodeToBeShutDown, newHealthNode);
             assertBusy(() -> {
                 Map<String, DiskHealthInfo> healthInfoCache = internalCluster.getInstance(HealthInfoCache.class, newHealthNode.getName())
-                    .getDiskHealthInfo();
+                    .getHealthInfo().diskInfoByNode();
                 assertThat(healthInfoCache.size(), equalTo(nodeIds.length));
                 for (String nodeId : nodeIds) {
                     assertThat(healthInfoCache.get(nodeId), equalTo(GREEN));
@@ -126,7 +126,7 @@
             assertThat(newHealthNode, notNullValue());
             assertBusy(() -> {
                 Map<String, DiskHealthInfo> healthInfoCache = internalCluster.getInstance(HealthInfoCache.class, newHealthNode.getName())
-                    .getDiskHealthInfo();
+                    .getHealthInfo().diskInfoByNode();
                 assertThat(healthInfoCache.size(), equalTo(nodeIds.length));
                 for (String nodeId : nodeIds) {
                     assertThat(healthInfoCache.get(nodeId), equalTo(GREEN));
@@ -148,14 +148,8 @@
         return healthNode[0];
     }
 
-<<<<<<< HEAD
-    private void decreasePollingInterval(InternalTestCluster internalCluster) {
-        internalCluster.client()
-            .admin()
-=======
     private void decreasePollingInterval(Client client) {
         client.admin()
->>>>>>> 8840fa08
             .cluster()
             .updateSettings(
                 new ClusterUpdateSettingsRequest().persistentSettings(
