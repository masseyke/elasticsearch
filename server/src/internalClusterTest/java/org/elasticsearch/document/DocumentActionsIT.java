/*
 * Copyright Elasticsearch B.V. and/or licensed to Elasticsearch B.V. under one
 * or more contributor license agreements. Licensed under the Elastic License
 * 2.0 and the Server Side Public License, v 1; you may not use this file except
 * in compliance with, at your election, the Elastic License 2.0 or the Server
 * Side Public License, v 1.
 */

package org.elasticsearch.document;

import org.elasticsearch.action.DocWriteResponse;
import org.elasticsearch.action.admin.indices.cache.clear.ClearIndicesCacheRequest;
import org.elasticsearch.action.admin.indices.refresh.RefreshRequest;
<<<<<<< HEAD
import org.elasticsearch.action.admin.indices.refresh.RefreshResponse;
import org.elasticsearch.action.bulk.BulkRequestBuilder;
=======
>>>>>>> 24c4bca3
import org.elasticsearch.action.bulk.BulkResponse;
import org.elasticsearch.action.delete.DeleteResponse;
import org.elasticsearch.action.get.GetRequest;
import org.elasticsearch.action.get.GetResponse;
import org.elasticsearch.action.index.IndexRequest;
import org.elasticsearch.action.support.WriteRequest.RefreshPolicy;
import org.elasticsearch.action.support.broadcast.BaseBroadcastResponse;
import org.elasticsearch.action.support.broadcast.BroadcastResponse;
import org.elasticsearch.cluster.health.ClusterHealthStatus;
import org.elasticsearch.common.Strings;
import org.elasticsearch.test.ESIntegTestCase;
import org.elasticsearch.test.hamcrest.ElasticsearchAssertions;
import org.elasticsearch.xcontent.XContentBuilder;
import org.elasticsearch.xcontent.XContentFactory;
import org.elasticsearch.xcontent.XContentType;

import java.io.IOException;

import static org.elasticsearch.action.DocWriteRequest.OpType;
import static org.elasticsearch.index.query.QueryBuilders.matchAllQuery;
import static org.elasticsearch.test.hamcrest.ElasticsearchAssertions.assertNoFailures;
import static org.elasticsearch.test.hamcrest.ElasticsearchAssertions.assertNoFailuresAndResponse;
import static org.hamcrest.Matchers.equalTo;
import static org.hamcrest.Matchers.nullValue;

/**
 * Integration test for document action like index, bulk, and get. It has a very long history: it was in the second commit of Elasticsearch.
 */
public class DocumentActionsIT extends ESIntegTestCase {
    protected void createIndex() {
        ElasticsearchAssertions.assertAcked(prepareCreate(getConcreteIndexName()).setMapping("name", "type=keyword,store=true"));
    }

    protected String getConcreteIndexName() {
        return "test";
    }

    public void testIndexActions() throws Exception {
        createIndex();
        NumShards numShards = getNumShards(getConcreteIndexName());
        logger.info("Running Cluster Health");
        ensureGreen();
        logger.info("Indexing [type1/1]");
        DocWriteResponse indexResponse = prepareIndex("test").setId("1")
            .setSource(source("1", "test"))
            .setRefreshPolicy(RefreshPolicy.IMMEDIATE)
            .get();
        assertThat(indexResponse.getIndex(), equalTo(getConcreteIndexName()));
        assertThat(indexResponse.getId(), equalTo("1"));
        logger.info("Refreshing");
        BroadcastResponse refreshResponse = refresh();
        assertThat(refreshResponse.getSuccessfulShards(), equalTo(numShards.totalNumShards));

        logger.info("--> index exists?");
        assertThat(indexExists(getConcreteIndexName()), equalTo(true));
        logger.info("--> index exists?, fake index");
        assertThat(indexExists("test1234565"), equalTo(false));

        logger.info("Clearing cache");
        BroadcastResponse clearIndicesCacheResponse = indicesAdmin().clearCache(
            new ClearIndicesCacheRequest("test").fieldDataCache(true).queryCache(true)
        ).actionGet();
        assertNoFailures(clearIndicesCacheResponse);
        assertThat(clearIndicesCacheResponse.getSuccessfulShards(), equalTo(numShards.totalNumShards));

        logger.info("Force Merging");
        waitForRelocation(ClusterHealthStatus.GREEN);
        BaseBroadcastResponse mergeResponse = forceMerge();
        assertThat(mergeResponse.getSuccessfulShards(), equalTo(numShards.totalNumShards));

        GetResponse getResult;

        logger.info("Get [type1/1]");
        for (int i = 0; i < 5; i++) {
            getResult = client().prepareGet("test", "1").get();
            assertThat(getResult.getIndex(), equalTo(getConcreteIndexName()));
            assertThat("cycle #" + i, getResult.getSourceAsString(), equalTo(Strings.toString(source("1", "test"))));
            assertThat("cycle(map) #" + i, (String) getResult.getSourceAsMap().get("name"), equalTo("test"));
            getResult = client().get(new GetRequest("test").id("1")).actionGet();
            assertThat("cycle #" + i, getResult.getSourceAsString(), equalTo(Strings.toString(source("1", "test"))));
            assertThat(getResult.getIndex(), equalTo(getConcreteIndexName()));
        }

        logger.info("Get [type1/1] with script");
        for (int i = 0; i < 5; i++) {
            getResult = client().prepareGet("test", "1").setStoredFields("name").get();
            assertThat(getResult.getIndex(), equalTo(getConcreteIndexName()));
            assertThat(getResult.isExists(), equalTo(true));
            assertThat(getResult.getSourceAsBytesRef(), nullValue());
            assertThat(getResult.getField("name").getValues().get(0).toString(), equalTo("test"));
        }

        logger.info("Get [type1/2] (should be empty)");
        for (int i = 0; i < 5; i++) {
            getResult = client().get(new GetRequest("test").id("2")).actionGet();
            assertThat(getResult.isExists(), equalTo(false));
        }

        logger.info("Delete [type1/1]");
        DeleteResponse deleteResponse = client().prepareDelete("test", "1").get();
        assertThat(deleteResponse.getIndex(), equalTo(getConcreteIndexName()));
        assertThat(deleteResponse.getId(), equalTo("1"));
        logger.info("Refreshing");
        indicesAdmin().refresh(new RefreshRequest("test")).actionGet();

        logger.info("Get [type1/1] (should be empty)");
        for (int i = 0; i < 5; i++) {
            getResult = client().get(new GetRequest("test").id("1")).actionGet();
            assertThat(getResult.isExists(), equalTo(false));
        }

        logger.info("Index [type1/1]");
        client().index(new IndexRequest("test").id("1").source(source("1", "test"))).actionGet();
        logger.info("Index [type1/2]");
        client().index(new IndexRequest("test").id("2").source(source("2", "test2"))).actionGet();

        logger.info("Flushing");
        BroadcastResponse flushResult = indicesAdmin().prepareFlush("test").get();
        assertThat(flushResult.getSuccessfulShards(), equalTo(numShards.totalNumShards));
        assertThat(flushResult.getFailedShards(), equalTo(0));
        logger.info("Refreshing");
        indicesAdmin().refresh(new RefreshRequest("test")).actionGet();

        logger.info("Get [type1/1] and [type1/2]");
        for (int i = 0; i < 5; i++) {
            getResult = client().get(new GetRequest("test").id("1")).actionGet();
            assertThat(getResult.getIndex(), equalTo(getConcreteIndexName()));
            assertThat("cycle #" + i, getResult.getSourceAsString(), equalTo(Strings.toString(source("1", "test"))));
            getResult = client().get(new GetRequest("test").id("2")).actionGet();
            String ste1 = getResult.getSourceAsString();
            String ste2 = Strings.toString(source("2", "test2"));
            assertThat("cycle #" + i, ste1, equalTo(ste2));
            assertThat(getResult.getIndex(), equalTo(getConcreteIndexName()));
        }

        logger.info("Count");
        // check count
        for (int i = 0; i < 5; i++) {
            // test successful
            assertNoFailuresAndResponse(prepareSearch("test").setSize(0).setQuery(matchAllQuery()), countResponse -> {
                assertThat(countResponse.getHits().getTotalHits().value, equalTo(2L));
                assertThat(countResponse.getSuccessfulShards(), equalTo(numShards.numPrimaries));
                assertThat(countResponse.getFailedShards(), equalTo(0));
            });

            // count with no query is a match all one
            assertNoFailuresAndResponse(prepareSearch("test").setSize(0), countResponse -> {
                assertThat(
                    "Failures " + countResponse.getShardFailures(),
                    countResponse.getShardFailures() == null ? 0 : countResponse.getShardFailures().length,
                    equalTo(0)
                );
                assertThat(countResponse.getHits().getTotalHits().value, equalTo(2L));
                assertThat(countResponse.getSuccessfulShards(), equalTo(numShards.numPrimaries));
                assertThat(countResponse.getFailedShards(), equalTo(0));
            });
        }
    }

    public void testBulk() throws Exception {
        createIndex();
        NumShards numShards = getNumShards(getConcreteIndexName());
        logger.info("-> running Cluster Health");
        ensureGreen();

<<<<<<< HEAD
        try (BulkRequestBuilder bulkRequestBuilder = client().prepareBulk()) {
            BulkResponse bulkResponse = bulkRequestBuilder.add(prepareIndex("test").setId("1").setSource(source("1", "test")))
                .add(prepareIndex("test").setId("2").setSource(source("2", "test")).setCreate(true))
                .add(prepareIndex("test").setSource(source("3", "test")))
                .add(prepareIndex("test").setCreate(true).setSource(source("4", "test")))
                .add(client().prepareDelete().setIndex("test").setId("1"))
                .add(prepareIndex("test").setSource("{ xxx }", XContentType.JSON)) // failure
                .get();

            assertThat(bulkResponse.hasFailures(), equalTo(true));
            assertThat(bulkResponse.getItems().length, equalTo(6));

            assertThat(bulkResponse.getItems()[0].isFailed(), equalTo(false));
            assertThat(bulkResponse.getItems()[0].getOpType(), equalTo(OpType.INDEX));
            assertThat(bulkResponse.getItems()[0].getIndex(), equalTo(getConcreteIndexName()));
            assertThat(bulkResponse.getItems()[0].getId(), equalTo("1"));

            assertThat(bulkResponse.getItems()[1].isFailed(), equalTo(false));
            assertThat(bulkResponse.getItems()[1].getOpType(), equalTo(OpType.CREATE));
            assertThat(bulkResponse.getItems()[1].getIndex(), equalTo(getConcreteIndexName()));
            assertThat(bulkResponse.getItems()[1].getId(), equalTo("2"));

            assertThat(bulkResponse.getItems()[2].isFailed(), equalTo(false));
            assertThat(bulkResponse.getItems()[2].getOpType(), equalTo(OpType.INDEX));
            assertThat(bulkResponse.getItems()[2].getIndex(), equalTo(getConcreteIndexName()));
            String generatedId3 = bulkResponse.getItems()[2].getId();

            assertThat(bulkResponse.getItems()[3].isFailed(), equalTo(false));
            assertThat(bulkResponse.getItems()[3].getOpType(), equalTo(OpType.CREATE));
            assertThat(bulkResponse.getItems()[3].getIndex(), equalTo(getConcreteIndexName()));
            String generatedId4 = bulkResponse.getItems()[3].getId();

            assertThat(bulkResponse.getItems()[4].isFailed(), equalTo(false));
            assertThat(bulkResponse.getItems()[4].getOpType(), equalTo(OpType.DELETE));
            assertThat(bulkResponse.getItems()[4].getIndex(), equalTo(getConcreteIndexName()));
            assertThat(bulkResponse.getItems()[4].getId(), equalTo("1"));

            assertThat(bulkResponse.getItems()[5].isFailed(), equalTo(true));
            assertThat(bulkResponse.getItems()[5].getOpType(), equalTo(OpType.INDEX));
            assertThat(bulkResponse.getItems()[5].getIndex(), equalTo(getConcreteIndexName()));

            waitForRelocation(ClusterHealthStatus.GREEN);
            RefreshResponse refreshResponse = indicesAdmin().prepareRefresh("test").get();
            assertNoFailures(refreshResponse);
            assertThat(refreshResponse.getSuccessfulShards(), equalTo(numShards.totalNumShards));

            for (int i = 0; i < 5; i++) {
                GetResponse getResult = client().get(new GetRequest("test").id("1")).actionGet();
                assertThat(getResult.getIndex(), equalTo(getConcreteIndexName()));
                assertThat("cycle #" + i, getResult.isExists(), equalTo(false));

                getResult = client().get(new GetRequest("test").id("2")).actionGet();
                assertThat("cycle #" + i, getResult.getSourceAsString(), equalTo(Strings.toString(source("2", "test"))));
                assertThat(getResult.getIndex(), equalTo(getConcreteIndexName()));

                getResult = client().get(new GetRequest("test").id(generatedId3)).actionGet();
                assertThat("cycle #" + i, getResult.getSourceAsString(), equalTo(Strings.toString(source("3", "test"))));
                assertThat(getResult.getIndex(), equalTo(getConcreteIndexName()));

                getResult = client().get(new GetRequest("test").id(generatedId4)).actionGet();
                assertThat("cycle #" + i, getResult.getSourceAsString(), equalTo(Strings.toString(source("4", "test"))));
                assertThat(getResult.getIndex(), equalTo(getConcreteIndexName()));
            }
=======
        BulkResponse bulkResponse = client().prepareBulk()
            .add(prepareIndex("test").setId("1").setSource(source("1", "test")))
            .add(prepareIndex("test").setId("2").setSource(source("2", "test")).setCreate(true))
            .add(prepareIndex("test").setSource(source("3", "test")))
            .add(prepareIndex("test").setCreate(true).setSource(source("4", "test")))
            .add(client().prepareDelete().setIndex("test").setId("1"))
            .add(prepareIndex("test").setSource("{ xxx }", XContentType.JSON)) // failure
            .get();

        assertThat(bulkResponse.hasFailures(), equalTo(true));
        assertThat(bulkResponse.getItems().length, equalTo(6));

        assertThat(bulkResponse.getItems()[0].isFailed(), equalTo(false));
        assertThat(bulkResponse.getItems()[0].getOpType(), equalTo(OpType.INDEX));
        assertThat(bulkResponse.getItems()[0].getIndex(), equalTo(getConcreteIndexName()));
        assertThat(bulkResponse.getItems()[0].getId(), equalTo("1"));

        assertThat(bulkResponse.getItems()[1].isFailed(), equalTo(false));
        assertThat(bulkResponse.getItems()[1].getOpType(), equalTo(OpType.CREATE));
        assertThat(bulkResponse.getItems()[1].getIndex(), equalTo(getConcreteIndexName()));
        assertThat(bulkResponse.getItems()[1].getId(), equalTo("2"));

        assertThat(bulkResponse.getItems()[2].isFailed(), equalTo(false));
        assertThat(bulkResponse.getItems()[2].getOpType(), equalTo(OpType.INDEX));
        assertThat(bulkResponse.getItems()[2].getIndex(), equalTo(getConcreteIndexName()));
        String generatedId3 = bulkResponse.getItems()[2].getId();

        assertThat(bulkResponse.getItems()[3].isFailed(), equalTo(false));
        assertThat(bulkResponse.getItems()[3].getOpType(), equalTo(OpType.CREATE));
        assertThat(bulkResponse.getItems()[3].getIndex(), equalTo(getConcreteIndexName()));
        String generatedId4 = bulkResponse.getItems()[3].getId();

        assertThat(bulkResponse.getItems()[4].isFailed(), equalTo(false));
        assertThat(bulkResponse.getItems()[4].getOpType(), equalTo(OpType.DELETE));
        assertThat(bulkResponse.getItems()[4].getIndex(), equalTo(getConcreteIndexName()));
        assertThat(bulkResponse.getItems()[4].getId(), equalTo("1"));

        assertThat(bulkResponse.getItems()[5].isFailed(), equalTo(true));
        assertThat(bulkResponse.getItems()[5].getOpType(), equalTo(OpType.INDEX));
        assertThat(bulkResponse.getItems()[5].getIndex(), equalTo(getConcreteIndexName()));

        waitForRelocation(ClusterHealthStatus.GREEN);
        BroadcastResponse refreshResponse = indicesAdmin().prepareRefresh("test").get();
        assertNoFailures(refreshResponse);
        assertThat(refreshResponse.getSuccessfulShards(), equalTo(numShards.totalNumShards));

        for (int i = 0; i < 5; i++) {
            GetResponse getResult = client().get(new GetRequest("test").id("1")).actionGet();
            assertThat(getResult.getIndex(), equalTo(getConcreteIndexName()));
            assertThat("cycle #" + i, getResult.isExists(), equalTo(false));

            getResult = client().get(new GetRequest("test").id("2")).actionGet();
            assertThat("cycle #" + i, getResult.getSourceAsString(), equalTo(Strings.toString(source("2", "test"))));
            assertThat(getResult.getIndex(), equalTo(getConcreteIndexName()));

            getResult = client().get(new GetRequest("test").id(generatedId3)).actionGet();
            assertThat("cycle #" + i, getResult.getSourceAsString(), equalTo(Strings.toString(source("3", "test"))));
            assertThat(getResult.getIndex(), equalTo(getConcreteIndexName()));

            getResult = client().get(new GetRequest("test").id(generatedId4)).actionGet();
            assertThat("cycle #" + i, getResult.getSourceAsString(), equalTo(Strings.toString(source("4", "test"))));
            assertThat(getResult.getIndex(), equalTo(getConcreteIndexName()));
>>>>>>> 24c4bca3
        }
    }

    private XContentBuilder source(String id, String nameValue) throws IOException {
        return XContentFactory.jsonBuilder().startObject().field("id", id).field("name", nameValue).endObject();
    }
}<|MERGE_RESOLUTION|>--- conflicted
+++ resolved
@@ -11,11 +11,7 @@
 import org.elasticsearch.action.DocWriteResponse;
 import org.elasticsearch.action.admin.indices.cache.clear.ClearIndicesCacheRequest;
 import org.elasticsearch.action.admin.indices.refresh.RefreshRequest;
-<<<<<<< HEAD
-import org.elasticsearch.action.admin.indices.refresh.RefreshResponse;
 import org.elasticsearch.action.bulk.BulkRequestBuilder;
-=======
->>>>>>> 24c4bca3
 import org.elasticsearch.action.bulk.BulkResponse;
 import org.elasticsearch.action.delete.DeleteResponse;
 import org.elasticsearch.action.get.GetRequest;
@@ -181,7 +177,6 @@
         logger.info("-> running Cluster Health");
         ensureGreen();
 
-<<<<<<< HEAD
         try (BulkRequestBuilder bulkRequestBuilder = client().prepareBulk()) {
             BulkResponse bulkResponse = bulkRequestBuilder.add(prepareIndex("test").setId("1").setSource(source("1", "test")))
                 .add(prepareIndex("test").setId("2").setSource(source("2", "test")).setCreate(true))
@@ -224,7 +219,7 @@
             assertThat(bulkResponse.getItems()[5].getIndex(), equalTo(getConcreteIndexName()));
 
             waitForRelocation(ClusterHealthStatus.GREEN);
-            RefreshResponse refreshResponse = indicesAdmin().prepareRefresh("test").get();
+            BroadcastResponse refreshResponse = indicesAdmin().prepareRefresh("test").get();
             assertNoFailures(refreshResponse);
             assertThat(refreshResponse.getSuccessfulShards(), equalTo(numShards.totalNumShards));
 
@@ -245,70 +240,6 @@
                 assertThat("cycle #" + i, getResult.getSourceAsString(), equalTo(Strings.toString(source("4", "test"))));
                 assertThat(getResult.getIndex(), equalTo(getConcreteIndexName()));
             }
-=======
-        BulkResponse bulkResponse = client().prepareBulk()
-            .add(prepareIndex("test").setId("1").setSource(source("1", "test")))
-            .add(prepareIndex("test").setId("2").setSource(source("2", "test")).setCreate(true))
-            .add(prepareIndex("test").setSource(source("3", "test")))
-            .add(prepareIndex("test").setCreate(true).setSource(source("4", "test")))
-            .add(client().prepareDelete().setIndex("test").setId("1"))
-            .add(prepareIndex("test").setSource("{ xxx }", XContentType.JSON)) // failure
-            .get();
-
-        assertThat(bulkResponse.hasFailures(), equalTo(true));
-        assertThat(bulkResponse.getItems().length, equalTo(6));
-
-        assertThat(bulkResponse.getItems()[0].isFailed(), equalTo(false));
-        assertThat(bulkResponse.getItems()[0].getOpType(), equalTo(OpType.INDEX));
-        assertThat(bulkResponse.getItems()[0].getIndex(), equalTo(getConcreteIndexName()));
-        assertThat(bulkResponse.getItems()[0].getId(), equalTo("1"));
-
-        assertThat(bulkResponse.getItems()[1].isFailed(), equalTo(false));
-        assertThat(bulkResponse.getItems()[1].getOpType(), equalTo(OpType.CREATE));
-        assertThat(bulkResponse.getItems()[1].getIndex(), equalTo(getConcreteIndexName()));
-        assertThat(bulkResponse.getItems()[1].getId(), equalTo("2"));
-
-        assertThat(bulkResponse.getItems()[2].isFailed(), equalTo(false));
-        assertThat(bulkResponse.getItems()[2].getOpType(), equalTo(OpType.INDEX));
-        assertThat(bulkResponse.getItems()[2].getIndex(), equalTo(getConcreteIndexName()));
-        String generatedId3 = bulkResponse.getItems()[2].getId();
-
-        assertThat(bulkResponse.getItems()[3].isFailed(), equalTo(false));
-        assertThat(bulkResponse.getItems()[3].getOpType(), equalTo(OpType.CREATE));
-        assertThat(bulkResponse.getItems()[3].getIndex(), equalTo(getConcreteIndexName()));
-        String generatedId4 = bulkResponse.getItems()[3].getId();
-
-        assertThat(bulkResponse.getItems()[4].isFailed(), equalTo(false));
-        assertThat(bulkResponse.getItems()[4].getOpType(), equalTo(OpType.DELETE));
-        assertThat(bulkResponse.getItems()[4].getIndex(), equalTo(getConcreteIndexName()));
-        assertThat(bulkResponse.getItems()[4].getId(), equalTo("1"));
-
-        assertThat(bulkResponse.getItems()[5].isFailed(), equalTo(true));
-        assertThat(bulkResponse.getItems()[5].getOpType(), equalTo(OpType.INDEX));
-        assertThat(bulkResponse.getItems()[5].getIndex(), equalTo(getConcreteIndexName()));
-
-        waitForRelocation(ClusterHealthStatus.GREEN);
-        BroadcastResponse refreshResponse = indicesAdmin().prepareRefresh("test").get();
-        assertNoFailures(refreshResponse);
-        assertThat(refreshResponse.getSuccessfulShards(), equalTo(numShards.totalNumShards));
-
-        for (int i = 0; i < 5; i++) {
-            GetResponse getResult = client().get(new GetRequest("test").id("1")).actionGet();
-            assertThat(getResult.getIndex(), equalTo(getConcreteIndexName()));
-            assertThat("cycle #" + i, getResult.isExists(), equalTo(false));
-
-            getResult = client().get(new GetRequest("test").id("2")).actionGet();
-            assertThat("cycle #" + i, getResult.getSourceAsString(), equalTo(Strings.toString(source("2", "test"))));
-            assertThat(getResult.getIndex(), equalTo(getConcreteIndexName()));
-
-            getResult = client().get(new GetRequest("test").id(generatedId3)).actionGet();
-            assertThat("cycle #" + i, getResult.getSourceAsString(), equalTo(Strings.toString(source("3", "test"))));
-            assertThat(getResult.getIndex(), equalTo(getConcreteIndexName()));
-
-            getResult = client().get(new GetRequest("test").id(generatedId4)).actionGet();
-            assertThat("cycle #" + i, getResult.getSourceAsString(), equalTo(Strings.toString(source("4", "test"))));
-            assertThat(getResult.getIndex(), equalTo(getConcreteIndexName()));
->>>>>>> 24c4bca3
         }
     }
 
