--- conflicted
+++ resolved
@@ -115,25 +115,11 @@
          * is only executed once.
          */
         metrics.preIngest();
-<<<<<<< HEAD
         compoundProcessor.execute(ingestDocument, context, (result, e) -> {
-            if (listenerHasBeenCalled.getAndSet(true)) {
-                logger.warn("A listener was unexpectedly called more than once", new RuntimeException(e));
-                assert false : "A listener was unexpectedly called more than once";
-            } else {
-                long ingestTimeInNanos = relativeTimeProvider.getAsLong() - startTimeInNanos;
-                metrics.postIngest(ingestTimeInNanos);
-                if (e != null) {
-                    metrics.ingestFailed();
-                }
-                handler.accept(result, e);
-=======
-        compoundProcessor.execute(ingestDocument, (result, e) -> {
             long ingestTimeInNanos = relativeTimeProvider.getAsLong() - startTimeInNanos;
             metrics.postIngest(ingestTimeInNanos);
             if (e != null) {
                 metrics.ingestFailed();
->>>>>>> 2b8fde68
             }
             handler.accept(result, e);
         });
