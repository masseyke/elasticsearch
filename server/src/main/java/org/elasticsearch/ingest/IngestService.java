--- conflicted
+++ resolved
@@ -962,15 +962,11 @@
         }
     }
 
-<<<<<<< HEAD
     void recordPipelineExecution(IndexRequest indexRequest, String pipelineId) {
         // no-op here, but subclasses might use this
     }
 
-    private void executePipeline(
-=======
     private static void executePipeline(
->>>>>>> bd1c09f3
         final IngestDocument ingestDocument,
         final Pipeline pipeline,
         final BiConsumer<Boolean, Exception> handler
