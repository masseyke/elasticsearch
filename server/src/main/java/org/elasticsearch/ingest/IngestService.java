/*
 * Copyright Elasticsearch B.V. and/or licensed to Elasticsearch B.V. under one
 * or more contributor license agreements. Licensed under the Elastic License
 * 2.0 and the Server Side Public License, v 1; you may not use this file except
 * in compliance with, at your election, the Elastic License 2.0 or the Server
 * Side Public License, v 1.
 */

package org.elasticsearch.ingest;

import org.apache.logging.log4j.LogManager;
import org.apache.logging.log4j.Logger;
import org.apache.logging.log4j.util.Strings;
import org.elasticsearch.ElasticsearchParseException;
import org.elasticsearch.ExceptionsHelper;
import org.elasticsearch.ResourceNotFoundException;
import org.elasticsearch.action.ActionListener;
import org.elasticsearch.action.DocWriteRequest;
import org.elasticsearch.action.admin.cluster.node.info.NodeInfo;
import org.elasticsearch.action.admin.cluster.node.info.NodesInfoResponse;
import org.elasticsearch.action.bulk.TransportBulkAction;
import org.elasticsearch.action.index.IndexRequest;
import org.elasticsearch.action.ingest.DeletePipelineRequest;
import org.elasticsearch.action.ingest.PutPipelineRequest;
import org.elasticsearch.action.support.master.AcknowledgedResponse;
import org.elasticsearch.client.internal.Client;
import org.elasticsearch.cluster.ClusterChangedEvent;
import org.elasticsearch.cluster.ClusterState;
import org.elasticsearch.cluster.ClusterStateApplier;
import org.elasticsearch.cluster.ClusterStateTaskConfig;
import org.elasticsearch.cluster.ClusterStateTaskExecutor;
import org.elasticsearch.cluster.ClusterStateTaskListener;
import org.elasticsearch.cluster.metadata.DataStream.TimestampField;
import org.elasticsearch.cluster.metadata.IndexAbstraction;
import org.elasticsearch.cluster.metadata.IndexMetadata;
import org.elasticsearch.cluster.metadata.IndexNameExpressionResolver;
import org.elasticsearch.cluster.metadata.IndexTemplateMetadata;
import org.elasticsearch.cluster.metadata.Metadata;
import org.elasticsearch.cluster.metadata.MetadataIndexTemplateService;
import org.elasticsearch.cluster.node.DiscoveryNode;
import org.elasticsearch.cluster.service.ClusterService;
import org.elasticsearch.common.Priority;
import org.elasticsearch.common.bytes.BytesReference;
import org.elasticsearch.common.regex.Regex;
import org.elasticsearch.common.settings.Settings;
import org.elasticsearch.common.util.concurrent.AbstractRunnable;
import org.elasticsearch.common.xcontent.XContentHelper;
import org.elasticsearch.core.TimeValue;
import org.elasticsearch.core.Tuple;
import org.elasticsearch.env.Environment;
import org.elasticsearch.gateway.GatewayService;
import org.elasticsearch.index.IndexSettings;
import org.elasticsearch.index.VersionType;
import org.elasticsearch.index.analysis.AnalysisRegistry;
import org.elasticsearch.node.ReportingService;
import org.elasticsearch.plugins.IngestPlugin;
import org.elasticsearch.script.ScriptService;
import org.elasticsearch.threadpool.ThreadPool;
import org.elasticsearch.xcontent.XContentBuilder;

import java.io.IOException;
import java.util.ArrayList;
import java.util.Collection;
import java.util.Collections;
import java.util.HashMap;
import java.util.HashSet;
import java.util.Iterator;
import java.util.LinkedList;
import java.util.List;
import java.util.Locale;
import java.util.Map;
import java.util.Objects;
import java.util.Set;
import java.util.concurrent.CopyOnWriteArrayList;
import java.util.concurrent.atomic.AtomicInteger;
import java.util.function.BiConsumer;
import java.util.function.Consumer;
import java.util.function.IntConsumer;
import java.util.function.Predicate;
import java.util.stream.Collectors;

import static org.elasticsearch.core.Strings.format;

/**
 * Holder class for several ingest related services.
 */
public class IngestService implements ClusterStateApplier, ReportingService<IngestInfo> {

    public static final String NOOP_PIPELINE_NAME = "_none";

    public static final String INGEST_ORIGIN = "ingest";

    private static final Logger logger = LogManager.getLogger(IngestService.class);

    private final ClusterService clusterService;
    private final ScriptService scriptService;
    private final Map<String, Processor.Factory> processorFactories;
    // Ideally this should be in IngestMetadata class, but we don't have the processor factories around there.
    // We know of all the processor factories when a node with all its plugin have been initialized. Also some
    // processor factories rely on other node services. Custom metadata is statically registered when classes
    // are loaded, so in the cluster state we just save the pipeline config and here we keep the actual pipelines around.
    private volatile Map<String, PipelineHolder> pipelines = Map.of();
    private final ThreadPool threadPool;
    private final IngestMetric totalMetrics = new IngestMetric();
    private final List<Consumer<ClusterState>> ingestClusterStateListeners = new CopyOnWriteArrayList<>();
    private volatile ClusterState state;

    /**
     * Cluster state task executor for ingest pipeline operations
     */
    static final ClusterStateTaskExecutor<PipelineClusterStateUpdateTask> PIPELINE_TASK_EXECUTOR = batchExecutionContext -> {
        final var allIndexMetadata = batchExecutionContext.initialState().metadata().indices().values();
        final IngestMetadata initialIngestMetadata = batchExecutionContext.initialState().metadata().custom(IngestMetadata.TYPE);
        var currentIngestMetadata = initialIngestMetadata;
        for (final var taskContext : batchExecutionContext.taskContexts()) {
            try {
                final var task = taskContext.getTask();
                try (var ignored = taskContext.captureResponseHeaders()) {
                    currentIngestMetadata = task.execute(currentIngestMetadata, allIndexMetadata);
                }
                taskContext.success(() -> task.listener.onResponse(AcknowledgedResponse.TRUE));
            } catch (Exception e) {
                taskContext.onFailure(e);
            }
        }
        final var finalIngestMetadata = currentIngestMetadata;
        return finalIngestMetadata == initialIngestMetadata
            ? batchExecutionContext.initialState()
            : batchExecutionContext.initialState().copyAndUpdateMetadata(b -> b.putCustom(IngestMetadata.TYPE, finalIngestMetadata));
    };

    /**
     * Specialized cluster state update task specifically for ingest pipeline operations.
     * These operations all receive an AcknowledgedResponse.
     */
    public abstract static class PipelineClusterStateUpdateTask implements ClusterStateTaskListener {
        final ActionListener<AcknowledgedResponse> listener;

        PipelineClusterStateUpdateTask(ActionListener<AcknowledgedResponse> listener) {
            this.listener = listener;
        }

        public abstract IngestMetadata execute(IngestMetadata currentIngestMetadata, Collection<IndexMetadata> allIndexMetadata);

        @Override
        public void onFailure(Exception e) {
            listener.onFailure(e);
        }
    }

    public IngestService(
        ClusterService clusterService,
        ThreadPool threadPool,
        Environment env,
        ScriptService scriptService,
        AnalysisRegistry analysisRegistry,
        List<IngestPlugin> ingestPlugins,
        Client client
    ) {
        this.clusterService = clusterService;
        this.scriptService = scriptService;
        this.processorFactories = processorFactories(
            ingestPlugins,
            new Processor.Parameters(
                env,
                scriptService,
                analysisRegistry,
                threadPool.getThreadContext(),
                threadPool::relativeTimeInMillis,
                (delay, command) -> threadPool.schedule(command, TimeValue.timeValueMillis(delay), ThreadPool.Names.GENERIC),
                this,
                client,
                threadPool.generic()::execute
            )
        );

        this.threadPool = threadPool;
    }

    private static Map<String, Processor.Factory> processorFactories(List<IngestPlugin> ingestPlugins, Processor.Parameters parameters) {
        Map<String, Processor.Factory> processorFactories = new HashMap<>();
        for (IngestPlugin ingestPlugin : ingestPlugins) {
            Map<String, Processor.Factory> newProcessors = ingestPlugin.getProcessors(parameters);
            for (Map.Entry<String, Processor.Factory> entry : newProcessors.entrySet()) {
                if (processorFactories.put(entry.getKey(), entry.getValue()) != null) {
                    throw new IllegalArgumentException("Ingest processor [" + entry.getKey() + "] is already registered");
                }
            }
        }
        return Collections.unmodifiableMap(processorFactories);
    }

    public static boolean resolvePipelines(
        final DocWriteRequest<?> originalRequest,
        final IndexRequest indexRequest,
        final Metadata metadata
    ) {
        return resolvePipelines(originalRequest, indexRequest, metadata, System.currentTimeMillis());
    }

    public static boolean resolvePipelines(
        final DocWriteRequest<?> originalRequest,
        final IndexRequest indexRequest,
        final Metadata metadata,
        final long epochMillis
    ) {
        if (indexRequest.isPipelineResolved() == false) {
            final String requestPipeline = indexRequest.getPipeline();
            indexRequest.setPipeline(NOOP_PIPELINE_NAME);
            indexRequest.setFinalPipeline(NOOP_PIPELINE_NAME);
            String defaultPipeline = null;
            String finalPipeline = null;
            IndexMetadata indexMetadata = null;
            // start to look for default or final pipelines via settings found in the index meta data
            if (originalRequest != null) {
                indexMetadata = metadata.indices()
                    .get(IndexNameExpressionResolver.resolveDateMathExpression(originalRequest.index(), epochMillis));
            }
            // check the alias for the index request (this is how normal index requests are modeled)
            if (indexMetadata == null && indexRequest.index() != null) {
                IndexAbstraction indexAbstraction = metadata.getIndicesLookup().get(indexRequest.index());
                if (indexAbstraction != null && indexAbstraction.getWriteIndex() != null) {
                    indexMetadata = metadata.index(indexAbstraction.getWriteIndex());
                }
            }
            // check the alias for the action request (this is how upserts are modeled)
            if (indexMetadata == null && originalRequest != null && originalRequest.index() != null) {
                IndexAbstraction indexAbstraction = metadata.getIndicesLookup().get(originalRequest.index());
                if (indexAbstraction != null && indexAbstraction.getWriteIndex() != null) {
                    indexMetadata = metadata.index(indexAbstraction.getWriteIndex());
                }
            }
            if (indexMetadata != null) {
                final Settings indexSettings = indexMetadata.getSettings();
                if (IndexSettings.DEFAULT_PIPELINE.exists(indexSettings)) {
                    // find the default pipeline if one is defined from an existing index setting
                    defaultPipeline = IndexSettings.DEFAULT_PIPELINE.get(indexSettings);
                    indexRequest.setPipeline(defaultPipeline);
                }
                if (IndexSettings.FINAL_PIPELINE.exists(indexSettings)) {
                    // find the final pipeline if one is defined from an existing index setting
                    finalPipeline = IndexSettings.FINAL_PIPELINE.get(indexSettings);
                    indexRequest.setFinalPipeline(finalPipeline);
                }
            } else if (indexRequest.index() != null) {
                // the index does not exist yet (and this is a valid request), so match index
                // templates to look for pipelines in either a matching V2 template (which takes
                // precedence), or if a V2 template does not match, any V1 templates
                String v2Template = MetadataIndexTemplateService.findV2Template(metadata, indexRequest.index(), false);
                if (v2Template != null) {
                    Settings settings = MetadataIndexTemplateService.resolveSettings(metadata, v2Template);
                    if (IndexSettings.DEFAULT_PIPELINE.exists(settings)) {
                        defaultPipeline = IndexSettings.DEFAULT_PIPELINE.get(settings);
                        // we can not break in case a lower-order template has a final pipeline that we need to collect
                    }
                    if (IndexSettings.FINAL_PIPELINE.exists(settings)) {
                        finalPipeline = IndexSettings.FINAL_PIPELINE.get(settings);
                        // we can not break in case a lower-order template has a default pipeline that we need to collect
                    }
                    indexRequest.setPipeline(Objects.requireNonNullElse(defaultPipeline, NOOP_PIPELINE_NAME));
                    indexRequest.setFinalPipeline(Objects.requireNonNullElse(finalPipeline, NOOP_PIPELINE_NAME));
                } else {
                    List<IndexTemplateMetadata> templates = MetadataIndexTemplateService.findV1Templates(
                        metadata,
                        indexRequest.index(),
                        null
                    );
                    // order of templates are highest order first
                    for (final IndexTemplateMetadata template : templates) {
                        final Settings settings = template.settings();
                        if (defaultPipeline == null && IndexSettings.DEFAULT_PIPELINE.exists(settings)) {
                            defaultPipeline = IndexSettings.DEFAULT_PIPELINE.get(settings);
                            // we can not break in case a lower-order template has a final pipeline that we need to collect
                        }
                        if (finalPipeline == null && IndexSettings.FINAL_PIPELINE.exists(settings)) {
                            finalPipeline = IndexSettings.FINAL_PIPELINE.get(settings);
                            // we can not break in case a lower-order template has a default pipeline that we need to collect
                        }
                        if (defaultPipeline != null && finalPipeline != null) {
                            // we can break if we have already collected a default and final pipeline
                            break;
                        }
                    }
                    indexRequest.setPipeline(Objects.requireNonNullElse(defaultPipeline, NOOP_PIPELINE_NAME));
                    indexRequest.setFinalPipeline(Objects.requireNonNullElse(finalPipeline, NOOP_PIPELINE_NAME));
                }
            }

            if (requestPipeline != null) {
                indexRequest.setPipeline(requestPipeline);
            }

            /*
             * We have to track whether or not the pipeline for this request has already been resolved. It can happen that the
             * pipeline for this request has already been derived yet we execute this loop again. That occurs if the bulk request
             * has been forwarded by a non-ingest coordinating node to an ingest node. In this case, the coordinating node will have
             * already resolved the pipeline for this request. It is important that we are able to distinguish this situation as we
             * can not double-resolve the pipeline because we will not be able to distinguish the case of the pipeline having been
             * set from a request pipeline parameter versus having been set by the resolution. We need to be able to distinguish
             * these cases as we need to reject the request if the pipeline was set by a required pipeline and there is a request
             * pipeline parameter too.
             */
            indexRequest.isPipelineResolved(true);
        }

        // return whether this index request has a pipeline
        return NOOP_PIPELINE_NAME.equals(indexRequest.getPipeline()) == false
            || NOOP_PIPELINE_NAME.equals(indexRequest.getFinalPipeline()) == false;
    }

    public ClusterService getClusterService() {
        return clusterService;
    }

    public ScriptService getScriptService() {
        return scriptService;
    }

    /**
     * Deletes the pipeline specified by id in the request.
     */
    public void delete(DeletePipelineRequest request, ActionListener<AcknowledgedResponse> listener) {
        clusterService.submitStateUpdateTask(
            "delete-pipeline-" + request.getId(),
            new DeletePipelineClusterStateUpdateTask(listener, request),
            ClusterStateTaskConfig.build(Priority.NORMAL, request.masterNodeTimeout()),
            PIPELINE_TASK_EXECUTOR
        );
    }

    /**
     * Used by this class and {@link org.elasticsearch.action.ingest.ReservedPipelineAction}
     */
    public static class DeletePipelineClusterStateUpdateTask extends PipelineClusterStateUpdateTask {
        private final DeletePipelineRequest request;

        DeletePipelineClusterStateUpdateTask(ActionListener<AcknowledgedResponse> listener, DeletePipelineRequest request) {
            super(listener);
            this.request = request;
        }

        /**
         * Used by the {@link org.elasticsearch.action.ingest.ReservedPipelineAction}
         */
        public DeletePipelineClusterStateUpdateTask(String id) {
            this(null, new DeletePipelineRequest(id));
        }

        @Override
        public IngestMetadata execute(IngestMetadata currentIngestMetadata, Collection<IndexMetadata> allIndexMetadata) {
            if (currentIngestMetadata == null) {
                return null;
            }
            Map<String, PipelineConfiguration> pipelines = currentIngestMetadata.getPipelines();
            Set<String> toRemove = new HashSet<>();
            for (String pipelineKey : pipelines.keySet()) {
                if (Regex.simpleMatch(request.getId(), pipelineKey)) {
                    toRemove.add(pipelineKey);
                }
            }
            if (toRemove.isEmpty() && Regex.isMatchAllPattern(request.getId()) == false) {
                throw new ResourceNotFoundException("pipeline [{}] is missing", request.getId());
            } else if (toRemove.isEmpty()) {
                return currentIngestMetadata;
            }
            final Map<String, PipelineConfiguration> pipelinesCopy = new HashMap<>(pipelines);
            for (String key : toRemove) {
                validateNotInUse(key, allIndexMetadata);
                pipelinesCopy.remove(key);
            }
            return new IngestMetadata(pipelinesCopy);
        }
    }

    static void validateNotInUse(String pipeline, Collection<IndexMetadata> allIndexMetadata) {
        List<String> defaultPipelineIndices = new ArrayList<>();
        List<String> finalPipelineIndices = new ArrayList<>();
        for (IndexMetadata indexMetadata : allIndexMetadata) {
            String defaultPipeline = IndexSettings.DEFAULT_PIPELINE.get(indexMetadata.getSettings());
            String finalPipeline = IndexSettings.FINAL_PIPELINE.get(indexMetadata.getSettings());
            if (pipeline.equals(defaultPipeline)) {
                defaultPipelineIndices.add(indexMetadata.getIndex().getName());
            }

            if (pipeline.equals(finalPipeline)) {
                finalPipelineIndices.add(indexMetadata.getIndex().getName());
            }
        }

        if (defaultPipelineIndices.size() > 0 || finalPipelineIndices.size() > 0) {
            throw new IllegalArgumentException(
                String.format(
                    Locale.ROOT,
                    "pipeline [%s] cannot be deleted because it is %s%s%s",
                    pipeline,
                    defaultPipelineIndices.size() > 0
                        ? String.format(
                            Locale.ROOT,
                            "the default pipeline for %s index(es) including [%s]",
                            defaultPipelineIndices.size(),
                            defaultPipelineIndices.stream().sorted().limit(3).collect(Collectors.joining(","))
                        )
                        : Strings.EMPTY,
                    defaultPipelineIndices.size() > 0 && finalPipelineIndices.size() > 0 ? " and " : Strings.EMPTY,
                    finalPipelineIndices.size() > 0
                        ? String.format(
                            Locale.ROOT,
                            "the final pipeline for %s index(es) including [%s]",
                            finalPipelineIndices.size(),
                            finalPipelineIndices.stream().sorted().limit(3).collect(Collectors.joining(","))
                        )
                        : Strings.EMPTY
                )
            );
        }
    }

    /**
     * @return pipeline configuration specified by id. If multiple ids or wildcards are specified multiple pipelines
     * may be returned
     */
    // Returning PipelineConfiguration instead of Pipeline, because Pipeline and Processor interface don't
    // know how to serialize themselves.
    public static List<PipelineConfiguration> getPipelines(ClusterState clusterState, String... ids) {
        IngestMetadata ingestMetadata = clusterState.getMetadata().custom(IngestMetadata.TYPE);
        return innerGetPipelines(ingestMetadata, ids);
    }

    static List<PipelineConfiguration> innerGetPipelines(IngestMetadata ingestMetadata, String... ids) {
        if (ingestMetadata == null) {
            return Collections.emptyList();
        }

        // if we didn't ask for _any_ ID, then we get them all (this is the same as if they ask for '*')
        if (ids.length == 0) {
            return new ArrayList<>(ingestMetadata.getPipelines().values());
        }

        List<PipelineConfiguration> result = new ArrayList<>(ids.length);
        for (String id : ids) {
            if (Regex.isSimpleMatchPattern(id)) {
                for (Map.Entry<String, PipelineConfiguration> entry : ingestMetadata.getPipelines().entrySet()) {
                    if (Regex.simpleMatch(id, entry.getKey())) {
                        result.add(entry.getValue());
                    }
                }
            } else {
                PipelineConfiguration pipeline = ingestMetadata.getPipelines().get(id);
                if (pipeline != null) {
                    result.add(pipeline);
                }
            }
        }
        return result;
    }

    /**
     * Stores the specified pipeline definition in the request.
     */
    public void putPipeline(
        PutPipelineRequest request,
        ActionListener<AcknowledgedResponse> listener,
        Consumer<ActionListener<NodesInfoResponse>> nodeInfoListener
    ) throws Exception {
        if (isNoOpPipelineUpdate(state, request)) {
            // existing pipeline matches request pipeline -- no need to update
            listener.onResponse(AcknowledgedResponse.TRUE);
            return;
        }

        nodeInfoListener.accept(ActionListener.wrap(nodeInfos -> {
            validatePipelineRequest(request, nodeInfos);

            clusterService.submitStateUpdateTask(
                "put-pipeline-" + request.getId(),
                new PutPipelineClusterStateUpdateTask(listener, request),
                ClusterStateTaskConfig.build(Priority.NORMAL, request.masterNodeTimeout()),
                PIPELINE_TASK_EXECUTOR
            );
        }, listener::onFailure));
    }

    public void validatePipelineRequest(PutPipelineRequest request, NodesInfoResponse nodeInfos) throws Exception {
        final Map<String, Object> config = XContentHelper.convertToMap(request.getSource(), false, request.getXContentType()).v2();
        Map<DiscoveryNode, IngestInfo> ingestInfos = new HashMap<>();
        for (NodeInfo nodeInfo : nodeInfos.getNodes()) {
            ingestInfos.put(nodeInfo.getNode(), nodeInfo.getInfo(IngestInfo.class));
        }

        validatePipeline(ingestInfos, request.getId(), config);
    }

    public static boolean isNoOpPipelineUpdate(ClusterState state, PutPipelineRequest request) {
        IngestMetadata currentIngestMetadata = state.metadata().custom(IngestMetadata.TYPE);
        if (request.getVersion() == null
            && currentIngestMetadata != null
            && currentIngestMetadata.getPipelines().containsKey(request.getId())) {
            var pipelineConfig = XContentHelper.convertToMap(request.getSource(), false, request.getXContentType()).v2();
            var currentPipeline = currentIngestMetadata.getPipelines().get(request.getId());
            if (currentPipeline.getConfigAsMap().equals(pipelineConfig)) {
                return true;
            }
        }

        return false;
    }

    /**
     * Returns the pipeline by the specified id
     */
    public Pipeline getPipeline(String id) {
        PipelineHolder holder = pipelines.get(id);
        if (holder != null) {
            return holder.pipeline;
        } else {
            return null;
        }
    }

    public Map<String, Processor.Factory> getProcessorFactories() {
        return processorFactories;
    }

    @Override
    public IngestInfo info() {
        Map<String, Processor.Factory> processorFactories = getProcessorFactories();
        List<ProcessorInfo> processorInfoList = new ArrayList<>(processorFactories.size());
        for (Map.Entry<String, Processor.Factory> entry : processorFactories.entrySet()) {
            processorInfoList.add(new ProcessorInfo(entry.getKey()));
        }
        return new IngestInfo(processorInfoList);
    }

    Map<String, PipelineHolder> pipelines() {
        return pipelines;
    }

    /**
     * Recursive method to obtain all of the non-failure processors for given compoundProcessor. Since conditionals are implemented as
     * wrappers to the actual processor, always prefer the actual processor's metric over the conditional processor's metric.
     * @param compoundProcessor The compound processor to start walking the non-failure processors
     * @param processorMetrics The list of {@link Processor} {@link IngestMetric} tuples.
     * @return the processorMetrics for all non-failure processor that belong to the original compoundProcessor
     */
    private static List<Tuple<Processor, Map<String, IngestMetric>>> getProcessorMetrics(
        CompoundProcessor compoundProcessor,
        List<Tuple<Processor, Map<String, IngestMetric>>> processorMetrics
    ) {
        // only surface the top level non-failure processors, on-failure processor times will be included in the top level non-failure
        for (Tuple<Processor, Map<String, IngestMetric>> processorWithMetric : compoundProcessor.getProcessorsWithMetrics()) {
            Processor processor = processorWithMetric.v1();
            if (processor instanceof CompoundProcessor cp) {
                getProcessorMetrics(cp, processorMetrics);
            } else {
                Map<String, IngestMetric> contextAwareMetrics = processorWithMetric.v2();
                // Prefer the conditional's metric since it only includes metrics when the conditional evaluated to true.
                if (processor instanceof ConditionalProcessor cp) {
                    // TODO
                    // for (Map.Entry<String, IngestMetric> entry : contextAwareMetrics) {
                    //
                    // }
                    // metric = (cp.getMetric());
                }
                processorMetrics.add(new Tuple<>(processor, contextAwareMetrics));
            }
        }
        return processorMetrics;
    }

    /**
     * Used in this class and externally by the {@link org.elasticsearch.action.ingest.ReservedPipelineAction}
     */
    public static class PutPipelineClusterStateUpdateTask extends PipelineClusterStateUpdateTask {
        private final PutPipelineRequest request;

        PutPipelineClusterStateUpdateTask(ActionListener<AcknowledgedResponse> listener, PutPipelineRequest request) {
            super(listener);
            this.request = request;
        }

        /**
         * Used by {@link org.elasticsearch.action.ingest.ReservedPipelineAction}
         */
        public PutPipelineClusterStateUpdateTask(PutPipelineRequest request) {
            this(null, request);
        }

        @Override
        public IngestMetadata execute(IngestMetadata currentIngestMetadata, Collection<IndexMetadata> allIndexMetadata) {
            BytesReference pipelineSource = request.getSource();
            if (request.getVersion() != null) {
                var currentPipeline = currentIngestMetadata != null ? currentIngestMetadata.getPipelines().get(request.getId()) : null;
                if (currentPipeline == null) {
                    throw new IllegalArgumentException(
                        String.format(
                            Locale.ROOT,
                            "version conflict, required version [%s] for pipeline [%s] but no pipeline was found",
                            request.getVersion(),
                            request.getId()
                        )
                    );
                }

                final Integer currentVersion = currentPipeline.getVersion();
                if (Objects.equals(request.getVersion(), currentVersion) == false) {
                    throw new IllegalArgumentException(
                        String.format(
                            Locale.ROOT,
                            "version conflict, required version [%s] for pipeline [%s] but current version is [%s]",
                            request.getVersion(),
                            request.getId(),
                            currentVersion
                        )
                    );
                }

                var pipelineConfig = XContentHelper.convertToMap(request.getSource(), false, request.getXContentType()).v2();
                final Integer specifiedVersion = (Integer) pipelineConfig.get("version");
                if (pipelineConfig.containsKey("version") && Objects.equals(specifiedVersion, currentVersion)) {
                    throw new IllegalArgumentException(
                        String.format(
                            Locale.ROOT,
                            "cannot update pipeline [%s] with the same version [%s]",
                            request.getId(),
                            request.getVersion()
                        )
                    );
                }

                // if no version specified in the pipeline definition, inject a version of [request.getVersion() + 1]
                if (specifiedVersion == null) {
                    pipelineConfig.put("version", request.getVersion() == null ? 1 : request.getVersion() + 1);
                    try {
                        var builder = XContentBuilder.builder(request.getXContentType().xContent()).map(pipelineConfig);
                        pipelineSource = BytesReference.bytes(builder);
                    } catch (IOException e) {
                        throw new IllegalStateException(e);
                    }
                }
            }

            Map<String, PipelineConfiguration> pipelines;
            if (currentIngestMetadata != null) {
                pipelines = new HashMap<>(currentIngestMetadata.getPipelines());
            } else {
                pipelines = new HashMap<>();
            }

            pipelines.put(request.getId(), new PipelineConfiguration(request.getId(), pipelineSource, request.getXContentType()));
            return new IngestMetadata(pipelines);
        }
    }

    void validatePipeline(Map<DiscoveryNode, IngestInfo> ingestInfos, String pipelineId, Map<String, Object> pipelineConfig)
        throws Exception {
        if (ingestInfos.isEmpty()) {
            throw new IllegalStateException("Ingest info is empty");
        }

        Pipeline pipeline = Pipeline.create(pipelineId, pipelineConfig, processorFactories, scriptService);
        List<Exception> exceptions = new ArrayList<>();
        for (Processor processor : pipeline.flattenAllProcessors()) {
            for (Map.Entry<DiscoveryNode, IngestInfo> entry : ingestInfos.entrySet()) {
                String type = processor.getType();
                if (entry.getValue().containsProcessor(type) == false && ConditionalProcessor.TYPE.equals(type) == false) {
                    String message = "Processor type [" + processor.getType() + "] is not installed on node [" + entry.getKey() + "]";
                    exceptions.add(ConfigurationUtils.newConfigurationException(processor.getType(), processor.getTag(), null, message));
                }
            }
        }
        ExceptionsHelper.rethrowAndSuppress(exceptions);
    }

    public void executeBulkRequest(
        int numberOfActionRequests,
        Iterable<DocWriteRequest<?>> actionRequests,
        BiConsumer<Integer, Exception> onFailure,
        BiConsumer<Thread, Exception> onCompletion,
        IntConsumer onDropped,
        String executorName
    ) {

        threadPool.executor(executorName).execute(new AbstractRunnable() {

            @Override
            public void onFailure(Exception e) {
                onCompletion.accept(null, e);
            }

            @Override
            protected void doRun() {
                final Thread originalThread = Thread.currentThread();
                final AtomicInteger counter = new AtomicInteger(numberOfActionRequests);
                int i = 0;
                for (DocWriteRequest<?> actionRequest : actionRequests) {
                    IndexRequest indexRequest = TransportBulkAction.getIndexWriteRequest(actionRequest);
                    if (indexRequest == null) {
                        if (counter.decrementAndGet() == 0) {
                            onCompletion.accept(originalThread, null);
                        }
                        assert counter.get() >= 0;
                        i++;
                        continue;
                    }

                    final String pipelineId = indexRequest.getPipeline();
                    indexRequest.setPipeline(NOOP_PIPELINE_NAME);
                    final String finalPipelineId = indexRequest.getFinalPipeline();
                    indexRequest.setFinalPipeline(NOOP_PIPELINE_NAME);
                    boolean hasFinalPipeline = true;
                    final List<String> pipelines;
                    if (IngestService.NOOP_PIPELINE_NAME.equals(pipelineId) == false
                        && IngestService.NOOP_PIPELINE_NAME.equals(finalPipelineId) == false) {
                        pipelines = List.of(pipelineId, finalPipelineId);
                    } else if (IngestService.NOOP_PIPELINE_NAME.equals(pipelineId) == false) {
                        pipelines = List.of(pipelineId);
                        hasFinalPipeline = false;
                    } else if (IngestService.NOOP_PIPELINE_NAME.equals(finalPipelineId) == false) {
                        pipelines = List.of(finalPipelineId);
                    } else {
                        if (counter.decrementAndGet() == 0) {
                            onCompletion.accept(originalThread, null);
                        }
                        assert counter.get() >= 0;
                        i++;
                        continue;
                    }

                    executePipelines(
                        i,
                        pipelines.iterator(),
                        hasFinalPipeline,
                        indexRequest,
                        onDropped,
                        onFailure,
                        counter,
                        onCompletion,
                        originalThread
                    );

                    i++;
                }
            }
        });
    }

    private void executePipelines(
        final int slot,
        final Iterator<String> it,
        final boolean hasFinalPipeline,
        final IndexRequest indexRequest,
        final IntConsumer onDropped,
        final BiConsumer<Integer, Exception> onFailure,
        final AtomicInteger counter,
        final BiConsumer<Thread, Exception> onCompletion,
        final Thread originalThread
    ) {
        assert it.hasNext();
        final String pipelineId = it.next();
        try {
            PipelineHolder holder = pipelines.get(pipelineId);
            if (holder == null) {
                throw new IllegalArgumentException("pipeline with id [" + pipelineId + "] does not exist");
            }
            Pipeline pipeline = holder.pipeline;
            String originalIndex = indexRequest.indices()[0];
            long startTimeInNanos = System.nanoTime();
            totalMetrics.preIngest();
            innerExecute(slot, indexRequest, pipeline, onDropped, e -> {
                long ingestTimeInNanos = System.nanoTime() - startTimeInNanos;
                totalMetrics.postIngest(ingestTimeInNanos);
                if (e != null) {
                    totalMetrics.ingestFailed();
                    logger.debug(
                        () -> format(
                            "failed to execute pipeline [%s] for document [%s/%s]",
                            pipelineId,
                            indexRequest.index(),
                            indexRequest.id()
                        ),
                        e
                    );
                    onFailure.accept(slot, e);
                }

                Iterator<String> newIt = it;
                boolean newHasFinalPipeline = hasFinalPipeline;
                String newIndex = indexRequest.indices()[0];

                if (Objects.equals(originalIndex, newIndex) == false) {
                    if (hasFinalPipeline && it.hasNext() == false) {
                        totalMetrics.ingestFailed();
                        onFailure.accept(
                            slot,
                            new IllegalStateException("final pipeline [" + pipelineId + "] can't change the target index")
                        );
                    } else {
                        indexRequest.isPipelineResolved(false);
                        resolvePipelines(null, indexRequest, state.metadata());
                        if (IngestService.NOOP_PIPELINE_NAME.equals(indexRequest.getFinalPipeline()) == false) {
                            newIt = Collections.singleton(indexRequest.getFinalPipeline()).iterator();
                            newHasFinalPipeline = true;
                        } else {
                            newIt = Collections.emptyIterator();
                        }
                    }
                }

                if (newIt.hasNext()) {
                    executePipelines(
                        slot,
                        newIt,
                        newHasFinalPipeline,
                        indexRequest,
                        onDropped,
                        onFailure,
                        counter,
                        onCompletion,
                        originalThread
                    );
                } else {
                    if (counter.decrementAndGet() == 0) {
                        onCompletion.accept(originalThread, null);
                    }
                    assert counter.get() >= 0;
                }
            });
        } catch (Exception e) {
            logger.debug(
                () -> format("failed to execute pipeline [%s] for document [%s/%s]", pipelineId, indexRequest.index(), indexRequest.id()),
                e
            );
            onFailure.accept(slot, e);
            if (counter.decrementAndGet() == 0) {
                onCompletion.accept(originalThread, null);
            }
            assert counter.get() >= 0;
        }
    }

    public IngestStats stats() {
        IngestStats.Builder statsBuilder = new IngestStats.Builder();
        statsBuilder.addTotalMetrics(totalMetrics);
        pipelines.forEach((id, holder) -> {
            Pipeline pipeline = holder.pipeline;
            CompoundProcessor rootProcessor = pipeline.getCompoundProcessor();
            statsBuilder.addPipelineMetrics(id, pipeline.getMetrics());
            List<Tuple<Processor, Map<String, IngestMetric>>> processorMetrics = new ArrayList<>();
            getProcessorMetrics(rootProcessor, processorMetrics);
            processorMetrics.forEach(t -> {
                Processor processor = t.v1();
                Map<String, IngestMetric> contextToMetricMap = t.v2();
                for (Map.Entry<String, IngestMetric> entry : contextToMetricMap.entrySet()) {
                    IngestMetric processorMetric = entry.getValue();
                    statsBuilder.addProcessorMetrics(entry.getKey(), getProcessorName(processor), processor.getType(), processorMetric);
                }
            });
        });
        return statsBuilder.build();
    }

    /**
     * Adds a listener that gets invoked with the current cluster state before processor factories
     * get invoked.
     *
     * This is useful for components that are used by ingest processors, so that they have the opportunity to update
     * before these components get used by the ingest processor factory.
     */
    public void addIngestClusterStateListener(Consumer<ClusterState> listener) {
        ingestClusterStateListeners.add(listener);
    }

    // package private for testing
    static String getProcessorName(Processor processor) {
        // conditionals are implemented as wrappers around the real processor, so get the real processor for the correct type for the name
        if (processor instanceof ConditionalProcessor conditionalProcessor) {
            processor = conditionalProcessor.getInnerProcessor();
        }
        StringBuilder sb = new StringBuilder(5);
        sb.append(processor.getType());

        if (processor instanceof PipelineProcessor pipelineProcessor) {
            String pipelineName = pipelineProcessor.getPipelineTemplate().newInstance(Map.of()).execute();
            sb.append(":");
            sb.append(pipelineName);
        }
        String tag = processor.getTag();
        if (tag != null && tag.isEmpty() == false) {
            sb.append(":");
            sb.append(tag);
        }
        return sb.toString();
    }

    private void innerExecute(
        int slot,
        IndexRequest indexRequest,
        Pipeline pipeline,
        IntConsumer itemDroppedHandler,
        Consumer<Exception> handler
    ) {
        if (pipeline.getProcessors().isEmpty()) {
            handler.accept(null);
            return;
        }

        String index = indexRequest.index();
        String id = indexRequest.id();
        String routing = indexRequest.routing();
        long version = indexRequest.version();
        VersionType versionType = indexRequest.versionType();
        Map<String, Object> sourceAsMap = indexRequest.sourceAsMap();
        IngestDocument ingestDocument = new IngestDocument(index, id, version, routing, versionType, sourceAsMap);
<<<<<<< HEAD
        /*
         * Our assumption is that the listener passed to the processor is only ever called once. However, there is no way to enforce
         * that in all processors and all of the code that they call. If the listener is called more than once it causes problems
         * such as the metrics being wrong. The listenerHasBeenCalled variable is used to make sure that the code in the listener
         * is only executed once.
         */
        final AtomicBoolean listenerHasBeenCalled = new AtomicBoolean(false);
        ingestDocument.executePipeline(pipeline, pipeline.getId(), (result, e) -> {
            if (listenerHasBeenCalled.getAndSet(true)) {
                logger.warn("A listener was unexpectedly called more than once", new RuntimeException(e));
                assert false : "A listener was unexpectedly called more than once";
=======
        ingestDocument.executePipeline(pipeline, (result, e) -> {
            if (e != null) {
                handler.accept(e);
            } else if (result == null) {
                itemDroppedHandler.accept(slot);
                handler.accept(null);
>>>>>>> 2b8fde68
            } else {
                org.elasticsearch.script.Metadata metadata = ingestDocument.getMetadata();

                // it's fine to set all metadata fields all the time, as ingest document holds their starting values
                // before ingestion, which might also get modified during ingestion.
                indexRequest.index(metadata.getIndex());
                indexRequest.id(metadata.getId());
                indexRequest.routing(metadata.getRouting());
                indexRequest.version(metadata.getVersion());
                if (metadata.getVersionType() != null) {
                    indexRequest.versionType(VersionType.fromString(metadata.getVersionType()));
                }
                Number number;
                if ((number = metadata.getIfSeqNo()) != null) {
                    indexRequest.setIfSeqNo(number.longValue());
                }
                if ((number = metadata.getIfPrimaryTerm()) != null) {
                    indexRequest.setIfPrimaryTerm(number.longValue());
                }
                try {
                    boolean ensureNoSelfReferences = ingestDocument.doNoSelfReferencesCheck();
                    indexRequest.source(ingestDocument.getSource(), indexRequest.getContentType(), ensureNoSelfReferences);
                } catch (IllegalArgumentException ex) {
                    // An IllegalArgumentException can be thrown when an ingest processor creates a source map that is self-referencing.
                    // In that case, we catch and wrap the exception, so we can include which pipeline failed.
                    handler.accept(
                        new IllegalArgumentException(
                            "Failed to generate the source document for ingest pipeline [" + pipeline.getId() + "]",
                            ex
                        )
                    );
                    return;
                } catch (Exception ex) {
                    // If anything goes wrong here, we want to know, and cannot proceed with normal execution. For example,
                    // *rarely*, a ConcurrentModificationException could be thrown if a pipeline leaks a reference to a shared mutable
                    // collection, and another indexing thread modifies the shared reference while we're trying to ensure it has
                    // no self references.
                    handler.accept(
                        new RuntimeException("Failed to generate the source document for ingest pipeline [" + pipeline.getId() + "]", ex)
                    );
                    return;
                }
                Map<String, String> map;
                if ((map = metadata.getDynamicTemplates()) != null) {
                    Map<String, String> mergedDynamicTemplates = new HashMap<>(indexRequest.getDynamicTemplates());
                    mergedDynamicTemplates.putAll(map);
                    indexRequest.setDynamicTemplates(mergedDynamicTemplates);
                }
                postIngest(ingestDocument, indexRequest);

                handler.accept(null);
            }
        });
    }

    private void postIngest(IngestDocument ingestDocument, IndexRequest indexRequest) {
        // cache timestamp from ingest source map
        Object rawTimestamp = ingestDocument.getSourceAndMetadata().get(TimestampField.FIXED_TIMESTAMP_FIELD);
        if (rawTimestamp != null && indexRequest.getRawTimestamp() == null) {
            indexRequest.setRawTimestamp(rawTimestamp);
        }
    }

    @Override
    public void applyClusterState(final ClusterChangedEvent event) {
        state = event.state();
        if (state.blocks().hasGlobalBlock(GatewayService.STATE_NOT_RECOVERED_BLOCK)) {
            return;
        }

        // Publish cluster state to components that are used by processor factories before letting
        // processor factories create new processor instances.
        // (Note that this needs to be done also in the case when there is no change to ingest metadata, because in the case
        // when only the part of the cluster state that a component is interested in, is updated.)
        ingestClusterStateListeners.forEach(consumer -> consumer.accept(state));

        IngestMetadata newIngestMetadata = state.getMetadata().custom(IngestMetadata.TYPE);
        if (newIngestMetadata == null) {
            return;
        }

        try {
            innerUpdatePipelines(newIngestMetadata);
        } catch (ElasticsearchParseException e) {
            logger.warn("failed to update ingest pipelines", e);
        }
    }

    synchronized void innerUpdatePipelines(IngestMetadata newIngestMetadata) {
        Map<String, PipelineHolder> existingPipelines = this.pipelines;

        // Lazy initialize these variables in order to favour the most like scenario that there are no pipeline changes:
        Map<String, PipelineHolder> newPipelines = null;
        List<ElasticsearchParseException> exceptions = null;
        // Iterate over pipeline configurations in ingest metadata and constructs a new pipeline if there is no pipeline
        // or the pipeline configuration has been modified
        for (PipelineConfiguration newConfiguration : newIngestMetadata.getPipelines().values()) {
            PipelineHolder previous = existingPipelines.get(newConfiguration.getId());
            if (previous != null && previous.configuration.equals(newConfiguration)) {
                continue;
            }

            if (newPipelines == null) {
                newPipelines = new HashMap<>(existingPipelines);
            }
            try {
                Pipeline newPipeline = Pipeline.create(
                    newConfiguration.getId(),
                    newConfiguration.getConfigAsMap(),
                    processorFactories,
                    scriptService
                );
                newPipelines.put(newConfiguration.getId(), new PipelineHolder(newConfiguration, newPipeline));

                if (previous == null) {
                    continue;
                }
                Pipeline oldPipeline = previous.pipeline;
                newPipeline.getMetrics().add(oldPipeline.getMetrics());
                List<Tuple<Processor, Map<String, IngestMetric>>> oldPerProcessMetrics = new ArrayList<>();
                List<Tuple<Processor, Map<String, IngestMetric>>> newPerProcessMetrics = new ArrayList<>();
                getProcessorMetrics(oldPipeline.getCompoundProcessor(), oldPerProcessMetrics);
                getProcessorMetrics(newPipeline.getCompoundProcessor(), newPerProcessMetrics);
                // Best attempt to populate new processor metrics using a parallel array of the old metrics. This is not ideal since
                // the per processor metrics may get reset when the arrays don't match. However, to get to an ideal model, unique and
                // consistent id's per processor and/or semantic equals for each processor will be needed.
                if (newPerProcessMetrics.size() == oldPerProcessMetrics.size()) {
                    Iterator<Tuple<Processor, Map<String, IngestMetric>>> oldMetricsIterator = oldPerProcessMetrics.iterator();
                    for (Tuple<Processor, Map<String, IngestMetric>> compositeMetric : newPerProcessMetrics) {
                        String type = compositeMetric.v1().getType();
                        Map<String, IngestMetric> contextToMetricMap = compositeMetric.v2();
                        if (oldMetricsIterator.hasNext()) {
                            Tuple<Processor, Map<String, IngestMetric>> oldCompositeContextToMetric = oldMetricsIterator.next();
                            for (Map.Entry<String, IngestMetric> entry : contextToMetricMap.entrySet()) {
                                IngestMetric metric = entry.getValue();
                                String oldType = oldCompositeContextToMetric.v1().getType();
                                IngestMetric oldMetric = oldCompositeContextToMetric.v2().get(entry.getKey());
                                if (type.equals(oldType)) {
                                    metric.add(oldMetric);
                                }
                            }
                        }
                    }
                }
            } catch (ElasticsearchParseException e) {
                Pipeline pipeline = substitutePipeline(newConfiguration.getId(), e);
                newPipelines.put(newConfiguration.getId(), new PipelineHolder(newConfiguration, pipeline));
                if (exceptions == null) {
                    exceptions = new ArrayList<>();
                }
                exceptions.add(e);
            } catch (Exception e) {
                ElasticsearchParseException parseException = new ElasticsearchParseException(
                    "Error updating pipeline with id [" + newConfiguration.getId() + "]",
                    e
                );
                Pipeline pipeline = substitutePipeline(newConfiguration.getId(), parseException);
                newPipelines.put(newConfiguration.getId(), new PipelineHolder(newConfiguration, pipeline));
                if (exceptions == null) {
                    exceptions = new ArrayList<>();
                }
                exceptions.add(parseException);
            }
        }

        // Iterate over the current active pipelines and check whether they are missing in the pipeline configuration and
        // if so delete the pipeline from new Pipelines map:
        for (Map.Entry<String, PipelineHolder> entry : existingPipelines.entrySet()) {
            if (newIngestMetadata.getPipelines().get(entry.getKey()) == null) {
                if (newPipelines == null) {
                    newPipelines = new HashMap<>(existingPipelines);
                }
                newPipelines.remove(entry.getKey());
            }
        }

        if (newPipelines != null) {
            // Update the pipelines:
            this.pipelines = Map.copyOf(newPipelines);

            // Rethrow errors that may have occurred during creating new pipeline instances:
            if (exceptions != null) {
                ExceptionsHelper.rethrowAndSuppress(exceptions);
            }
        }
    }

    /**
     * Gets all the Processors of the given type from within a Pipeline.
     * @param pipelineId the pipeline to inspect
     * @param clazz the Processor class to look for
     * @return True if the pipeline contains an instance of the Processor class passed in
     */
    public <P extends Processor> List<P> getProcessorsInPipeline(String pipelineId, Class<P> clazz) {
        Pipeline pipeline = getPipeline(pipelineId);
        if (pipeline == null) {
            throw new IllegalArgumentException("pipeline with id [" + pipelineId + "] does not exist");
        }

        List<P> processors = new ArrayList<>();
        for (Processor processor : pipeline.flattenAllProcessors()) {
            if (clazz.isAssignableFrom(processor.getClass())) {
                processors.add(clazz.cast(processor));
            }

            while (processor instanceof WrappingProcessor wrappingProcessor) {
                if (clazz.isAssignableFrom(wrappingProcessor.getInnerProcessor().getClass())) {
                    processors.add(clazz.cast(wrappingProcessor.getInnerProcessor()));
                }
                processor = wrappingProcessor.getInnerProcessor();
                // break in the case of self referencing processors in the event a processor author creates a
                // wrapping processor that has its inner processor refer to itself.
                if (wrappingProcessor == processor) {
                    break;
                }
            }
        }

        return processors;
    }

    public <P extends Processor> Collection<String> getPipelineWithProcessorType(Class<P> clazz, Predicate<P> predicate) {
        List<String> matchedPipelines = new LinkedList<>();
        for (PipelineHolder holder : pipelines.values()) {
            String pipelineId = holder.pipeline.getId();
            List<P> processors = getProcessorsInPipeline(pipelineId, clazz);
            if (processors.isEmpty() == false && processors.stream().anyMatch(predicate)) {
                matchedPipelines.add(pipelineId);
            }
        }
        return matchedPipelines;
    }

    public synchronized void reloadPipeline(String id) throws Exception {
        PipelineHolder holder = pipelines.get(id);
        Pipeline updatedPipeline = Pipeline.create(id, holder.configuration.getConfigAsMap(), processorFactories, scriptService);
        Map<String, PipelineHolder> updatedPipelines = new HashMap<>(this.pipelines);
        updatedPipelines.put(id, new PipelineHolder(holder.configuration, updatedPipeline));
        this.pipelines = Map.copyOf(updatedPipelines);
    }

    private static Pipeline substitutePipeline(String id, ElasticsearchParseException e) {
        String tag = e.getHeaderKeys().contains("processor_tag") ? e.getHeader("processor_tag").get(0) : null;
        String type = e.getHeaderKeys().contains("processor_type") ? e.getHeader("processor_type").get(0) : "unknown";
        String errorMessage = "pipeline with id [" + id + "] could not be loaded, caused by [" + e.getDetailedMessage() + "]";
        Processor failureProcessor = new AbstractProcessor(tag, "this is a placeholder processor") {
            @Override
            public IngestDocument execute(IngestDocument ingestDocument) {
                throw new IllegalStateException(errorMessage);
            }

            @Override
            public String getType() {
                return type;
            }
        };
        String description = "this is a place holder pipeline, because pipeline with id [" + id + "] could not be loaded";
        return new Pipeline(id, description, null, null, new CompoundProcessor(failureProcessor));
    }

    static class PipelineHolder {

        final PipelineConfiguration configuration;
        final Pipeline pipeline;

        PipelineHolder(PipelineConfiguration configuration, Pipeline pipeline) {
            this.configuration = Objects.requireNonNull(configuration);
            this.pipeline = Objects.requireNonNull(pipeline);
        }
    }

}<|MERGE_RESOLUTION|>--- conflicted
+++ resolved
@@ -911,26 +911,12 @@
         VersionType versionType = indexRequest.versionType();
         Map<String, Object> sourceAsMap = indexRequest.sourceAsMap();
         IngestDocument ingestDocument = new IngestDocument(index, id, version, routing, versionType, sourceAsMap);
-<<<<<<< HEAD
-        /*
-         * Our assumption is that the listener passed to the processor is only ever called once. However, there is no way to enforce
-         * that in all processors and all of the code that they call. If the listener is called more than once it causes problems
-         * such as the metrics being wrong. The listenerHasBeenCalled variable is used to make sure that the code in the listener
-         * is only executed once.
-         */
-        final AtomicBoolean listenerHasBeenCalled = new AtomicBoolean(false);
         ingestDocument.executePipeline(pipeline, pipeline.getId(), (result, e) -> {
-            if (listenerHasBeenCalled.getAndSet(true)) {
-                logger.warn("A listener was unexpectedly called more than once", new RuntimeException(e));
-                assert false : "A listener was unexpectedly called more than once";
-=======
-        ingestDocument.executePipeline(pipeline, (result, e) -> {
             if (e != null) {
                 handler.accept(e);
             } else if (result == null) {
                 itemDroppedHandler.accept(slot);
                 handler.accept(null);
->>>>>>> 2b8fde68
             } else {
                 org.elasticsearch.script.Metadata metadata = ingestDocument.getMetadata();
 
