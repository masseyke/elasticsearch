/*
 * Copyright Elasticsearch B.V. and/or licensed to Elasticsearch B.V. under one
 * or more contributor license agreements. Licensed under the Elastic License
 * 2.0 and the Server Side Public License, v 1; you may not use this file except
 * in compliance with, at your election, the Elastic License 2.0 or the Server
 * Side Public License, v 1.
 */

package org.elasticsearch.index.mapper;

import com.carrotsearch.hppc.LongHashSet;
import com.carrotsearch.hppc.LongSet;

import org.apache.lucene.search.Query;
import org.elasticsearch.common.lucene.search.Queries;
import org.elasticsearch.common.time.DateMathParser;
import org.elasticsearch.index.fielddata.DoubleScriptFieldData;
import org.elasticsearch.index.mapper.NumberFieldMapper.NumberType;
import org.elasticsearch.index.query.SearchExecutionContext;
import org.elasticsearch.script.DoubleFieldScript;
import org.elasticsearch.script.ObjectFieldScript;
import org.elasticsearch.script.Script;
import org.elasticsearch.search.DocValueFormat;
import org.elasticsearch.search.lookup.SearchLookup;
import org.elasticsearch.search.runtime.DoubleScriptFieldExistsQuery;
import org.elasticsearch.search.runtime.DoubleScriptFieldRangeQuery;
import org.elasticsearch.search.runtime.DoubleScriptFieldTermQuery;
import org.elasticsearch.search.runtime.DoubleScriptFieldTermsQuery;

import java.time.ZoneId;
import java.util.Collection;
import java.util.Map;
import java.util.function.Function;
import java.util.function.Supplier;

public final class DoubleScriptFieldType extends AbstractScriptFieldType<DoubleFieldScript.LeafFactory> {

<<<<<<< HEAD
    public static final RuntimeField.Parser PARSER = new RuntimeField.Parser(name ->
        new Builder<>(name, DoubleFieldScript.CONTEXT) {
            @Override
            RuntimeField newRuntimeField(DoubleFieldScript.Factory scriptFactory) {
                return runtimeField(name, this, scriptFactory, getScript(), meta());
            }

            @Override
            DoubleFieldScript.Factory getParseFromSourceFactory() {
                return DoubleFieldScript.PARSE_FROM_SOURCE;
            }

            @Override
            DoubleFieldScript.Factory getObjectSubfieldFactory(Function<SearchLookup, ObjectFieldScript.LeafFactory> parentScriptFactory) {
                return DoubleFieldScript.objectAdapter(parentScriptFactory);
            }
        });
=======
    public static final RuntimeField.Parser PARSER = new RuntimeField.Parser(Builder::new);
>>>>>>> 623044ed

    private static class Builder extends AbstractScriptFieldType.Builder<DoubleFieldScript.Factory> {
        Builder(String name) {
            super(name, DoubleFieldScript.CONTEXT, DoubleFieldScript.PARSE_FROM_SOURCE);
        }

        @Override
        AbstractScriptFieldType<?> createFieldType(String name,
                                                   DoubleFieldScript.Factory factory,
                                                   Script script,
                                                   Map<String, String> meta) {
            return new DoubleScriptFieldType(name, factory, script, meta);
        }
    }

    public static RuntimeField sourceOnly(String name) {
        return new Builder(name).createRuntimeField(DoubleFieldScript.PARSE_FROM_SOURCE);
    }

    DoubleScriptFieldType(
        String name,
        DoubleFieldScript.Factory scriptFactory,
        Script script,
        Map<String, String> meta
    ) {
        super(name, searchLookup -> scriptFactory.newFactory(name, script.getParams(), searchLookup), script, meta);
    }

    @Override
    public String typeName() {
        return NumberType.DOUBLE.typeName();
    }

    @Override
    public Object valueForDisplay(Object value) {
        return value; // These should come back as a Double
    }

    @Override
    public DocValueFormat docValueFormat(String format, ZoneId timeZone) {
        if (timeZone != null) {
            throw new IllegalArgumentException("Field [" + name() + "] of type [" + typeName() + "] does not support custom time zones");
        }
        if (format == null) {
            return DocValueFormat.RAW;
        }
        return new DocValueFormat.Decimal(format);
    }

    @Override
    public DoubleScriptFieldData.Builder fielddataBuilder(String fullyQualifiedIndexName, Supplier<SearchLookup> searchLookup) {
        return new DoubleScriptFieldData.Builder(name(), leafFactory(searchLookup.get()));
    }

    @Override
    public Query existsQuery(SearchExecutionContext context) {
        checkAllowExpensiveQueries(context);
        return new DoubleScriptFieldExistsQuery(script, leafFactory(context), name());
    }

    @Override
    public Query rangeQuery(
        Object lowerTerm,
        Object upperTerm,
        boolean includeLower,
        boolean includeUpper,
        ZoneId timeZone,
        DateMathParser parser,
        SearchExecutionContext context
    ) {
        checkAllowExpensiveQueries(context);
        return NumberType.doubleRangeQuery(
            lowerTerm,
            upperTerm,
            includeLower,
            includeUpper,
            (l, u) -> new DoubleScriptFieldRangeQuery(script, leafFactory(context), name(), l, u)
        );
    }

    @Override
    public Query termQuery(Object value, SearchExecutionContext context) {
        checkAllowExpensiveQueries(context);
        return new DoubleScriptFieldTermQuery(script, leafFactory(context), name(), NumberType.objectToDouble(value));
    }

    @Override
    public Query termsQuery(Collection<?> values, SearchExecutionContext context) {
        if (values.isEmpty()) {
            return Queries.newMatchAllQuery();
        }
        LongSet terms = new LongHashSet(values.size());
        for (Object value : values) {
            terms.add(Double.doubleToLongBits(NumberType.objectToDouble(value)));
        }
        checkAllowExpensiveQueries(context);
        return new DoubleScriptFieldTermsQuery(script, leafFactory(context), name(), terms);
    }
}<|MERGE_RESOLUTION|>--- conflicted
+++ resolved
@@ -35,31 +35,11 @@
 
 public final class DoubleScriptFieldType extends AbstractScriptFieldType<DoubleFieldScript.LeafFactory> {
 
-<<<<<<< HEAD
-    public static final RuntimeField.Parser PARSER = new RuntimeField.Parser(name ->
-        new Builder<>(name, DoubleFieldScript.CONTEXT) {
-            @Override
-            RuntimeField newRuntimeField(DoubleFieldScript.Factory scriptFactory) {
-                return runtimeField(name, this, scriptFactory, getScript(), meta());
-            }
-
-            @Override
-            DoubleFieldScript.Factory getParseFromSourceFactory() {
-                return DoubleFieldScript.PARSE_FROM_SOURCE;
-            }
-
-            @Override
-            DoubleFieldScript.Factory getObjectSubfieldFactory(Function<SearchLookup, ObjectFieldScript.LeafFactory> parentScriptFactory) {
-                return DoubleFieldScript.objectAdapter(parentScriptFactory);
-            }
-        });
-=======
     public static final RuntimeField.Parser PARSER = new RuntimeField.Parser(Builder::new);
->>>>>>> 623044ed
 
     private static class Builder extends AbstractScriptFieldType.Builder<DoubleFieldScript.Factory> {
         Builder(String name) {
-            super(name, DoubleFieldScript.CONTEXT, DoubleFieldScript.PARSE_FROM_SOURCE);
+            super(name, DoubleFieldScript.CONTEXT);
         }
 
         @Override
@@ -68,6 +48,16 @@
                                                    Script script,
                                                    Map<String, String> meta) {
             return new DoubleScriptFieldType(name, factory, script, meta);
+        }
+
+        @Override
+        DoubleFieldScript.Factory getParseFromSourceFactory() {
+            return DoubleFieldScript.PARSE_FROM_SOURCE;
+        }
+
+        @Override
+        DoubleFieldScript.Factory getObjectSubfieldFactory(Function<SearchLookup, ObjectFieldScript.LeafFactory> parentScriptFactory) {
+            return DoubleFieldScript.objectAdapter(parentScriptFactory);
         }
     }
 
