/*
 * Copyright Elasticsearch B.V. and/or licensed to Elasticsearch B.V. under one
 * or more contributor license agreements. Licensed under the Elastic License
 * 2.0 and the Server Side Public License, v 1; you may not use this file except
 * in compliance with, at your election, the Elastic License 2.0 or the Server
 * Side Public License, v 1.
 */

package org.elasticsearch.cluster.coordination;

import org.apache.logging.log4j.LogManager;
import org.apache.logging.log4j.Logger;
import org.elasticsearch.Version;
import org.elasticsearch.action.ActionListener;
import org.elasticsearch.action.ActionListenerResponseHandler;
import org.elasticsearch.action.StepListener;
import org.elasticsearch.action.admin.cluster.coordination.ClusterFormationInfoAction;
import org.elasticsearch.action.admin.cluster.coordination.CoordinationDiagnosticsAction;
import org.elasticsearch.cluster.ClusterChangedEvent;
import org.elasticsearch.cluster.ClusterStateListener;
import org.elasticsearch.cluster.node.DiscoveryNode;
import org.elasticsearch.cluster.service.ClusterApplierService;
import org.elasticsearch.cluster.service.ClusterService;
import org.elasticsearch.common.io.stream.StreamInput;
import org.elasticsearch.common.io.stream.StreamOutput;
import org.elasticsearch.common.io.stream.Writeable;
import org.elasticsearch.common.settings.Setting;
import org.elasticsearch.core.Nullable;
import org.elasticsearch.core.Releasable;
import org.elasticsearch.core.Releasables;
import org.elasticsearch.core.TimeValue;
import org.elasticsearch.threadpool.Scheduler;
import org.elasticsearch.threadpool.ThreadPool;
import org.elasticsearch.transport.ConnectionProfile;
import org.elasticsearch.transport.TransportRequestOptions;
import org.elasticsearch.transport.TransportService;

import java.io.IOException;
import java.io.PrintWriter;
import java.io.StringWriter;
import java.util.Collection;
import java.util.HashSet;
import java.util.List;
import java.util.Locale;
import java.util.Objects;
import java.util.Set;
import java.util.concurrent.ConcurrentHashMap;
import java.util.concurrent.ConcurrentMap;
import java.util.concurrent.CopyOnWriteArrayList;
import java.util.concurrent.TimeUnit;
import java.util.concurrent.atomic.AtomicReference;
import java.util.function.BiConsumer;
import java.util.function.Consumer;
import java.util.stream.Collectors;

/**
 * This service reports the health of master stability.
 * If we have had a master within the last 30 seconds, and that master has not changed more than 3 times in the last 30 minutes, then
 * this will report GREEN.
 * If we have had a master within the last 30 seconds, but that master has changed more than 3 times in the last 30 minutes (and that is
 * confirmed by checking with the last-known master), then this will report YELLOW.
 * If we have not had a master within the last 30 seconds, then this will will report RED with one exception. That exception is when:
 * (1) no node is elected master, (2) this node is not master eligible, (3) some node is master eligible, (4) we ask a master-eligible node
 * to run this service, and (5) it comes back with a result that is not RED.
 * Since this service needs to be able to run when there is no master at all, it does not depend on the dedicated health node (which
 * requires the existence of a master).
 */
public class CoordinationDiagnosticsService implements ClusterStateListener {
    private final ClusterService clusterService;
    private final TransportService transportService;
    private final Coordinator coordinator;
    private final MasterHistoryService masterHistoryService;
    /**
     * This is the amount of time we use to make the initial decision -- have we seen a master node in the very recent past?
     */
    private final TimeValue nodeHasMasterLookupTimeframe;
    /**
     * If the master transitions from a non-null master to a null master at least this many times it starts impacting the health status.
     */
    private final int unacceptableNullTransitions;
    /**
     * If the master transitions from one non-null master to a different non-null master at least this many times it starts impacting the
     * health status.
     */
    private final int unacceptableIdentityChanges;

    /*
     * This is a list of tasks that are periodically reaching out to other master eligible nodes to get their ClusterFormationStates for
     * diagnosis.
     * The field is accessed (reads/writes) from multiple threads, but the reference itself is only ever changed on the cluster change
     * event thread.
     */
    private volatile List<Scheduler.Cancellable> clusterFormationInfoTasks = null;
    /*
     * This field holds the results of the tasks in the clusterFormationInfoTasks field above. The field is accessed (reads/writes) from
     * multiple threads, but the reference itself is only ever changed on the cluster change event thread.
     */
    private volatile ConcurrentMap<DiscoveryNode, ClusterFormationStateOrException> clusterFormationResponses = null;

    private static final Logger logger = LogManager.getLogger(CoordinationDiagnosticsService.class);

    /*
     * This is a list of tasks that are periodically reaching out to a master eligible node to get its CoordinationDiagnosticsResult for
     * diagnosis.
     * The field is accessed (reads/writes) from multiple threads, but the reference itself is only ever changed on the cluster change
     * event thread.
     */
    private List<Scheduler.Cancellable> remoteStableMasterHealthIndicatorTasks = null;
    /*
     * This field holds the result of the tasks in the remoteStableMasterHealthIndicatorTasks field above. The field is accessed
     * (reads/writes) from multiple threads, but the reference itself is only ever changed on the cluster change event thread.
     */
<<<<<<< HEAD
    // Non-private for testing
    volatile AtomicReference<RemoteMasterHealthResult> remoteCoordinationDiagnosisResult = null;  // Non-private for testing
=======
    private volatile AtomicReference<RemoteMasterHealthResult> remoteCoordinationDiagnosisResult = new AtomicReference<>();
>>>>>>> 8ac0ad6e

    /**
     * This is the default amount of time we look back to see if we have had a master at all, before moving on with other checks
     */
    public static final Setting<TimeValue> NODE_HAS_MASTER_LOOKUP_TIMEFRAME_SETTING = Setting.timeSetting(
        "health.master_history.has_master_lookup_timeframe",
        new TimeValue(30, TimeUnit.SECONDS),
        new TimeValue(1, TimeUnit.SECONDS),
        Setting.Property.NodeScope
    );

    /**
     * This is the number of times that it is not OK to have a master go null. This many transitions or more will be reported as a problem.
     */
    public static final Setting<Integer> NO_MASTER_TRANSITIONS_THRESHOLD_SETTING = Setting.intSetting(
        "health.master_history.no_master_transitions_threshold",
        4,
        0,
        Setting.Property.NodeScope
    );

    /**
     * This is the number of times that it is not OK to have a master change identity. This many changes or more will be reported as a
     * problem.
     */
    public static final Setting<Integer> IDENTITY_CHANGES_THRESHOLD_SETTING = Setting.intSetting(
        "health.master_history.identity_changes_threshold",
        4,
        0,
        Setting.Property.NodeScope
    );

    public CoordinationDiagnosticsService(
        ClusterService clusterService,
        TransportService transportService,
        Coordinator coordinator,
        MasterHistoryService masterHistoryService
    ) {
        this.clusterService = clusterService;
        this.transportService = transportService;
        this.coordinator = coordinator;
        this.masterHistoryService = masterHistoryService;
        this.nodeHasMasterLookupTimeframe = NODE_HAS_MASTER_LOOKUP_TIMEFRAME_SETTING.get(clusterService.getSettings());
        this.unacceptableNullTransitions = NO_MASTER_TRANSITIONS_THRESHOLD_SETTING.get(clusterService.getSettings());
        this.unacceptableIdentityChanges = IDENTITY_CHANGES_THRESHOLD_SETTING.get(clusterService.getSettings());
        clusterService.addListener(this);
    }

    /**
     * This method calculates the master stability as seen from this node.
     * @param explain If true, the result will contain a non-empty CoordinationDiagnosticsDetails if the resulting status is non-GREEN
     * @return Information about the current stability of the master node, as seen from this node
     */
    public CoordinationDiagnosticsResult diagnoseMasterStability(boolean explain) {
        MasterHistory localMasterHistory = masterHistoryService.getLocalMasterHistory();
        if (hasSeenMasterInHasMasterLookupTimeframe()) {
            return diagnoseOnHaveSeenMasterRecently(localMasterHistory, explain);
        } else {
            return diagnoseOnHaveNotSeenMasterRecently(localMasterHistory, explain);
        }
    }

    /**
     * Returns the health result for the case when we have seen a master recently (at some point in the last 30 seconds).
     * @param localMasterHistory The master history as seen from the local machine
     * @param explain Whether to calculate and include the details and user actions in the result
     * @return The CoordinationDiagnosticsResult for the given localMasterHistory
     */
    private CoordinationDiagnosticsResult diagnoseOnHaveSeenMasterRecently(MasterHistory localMasterHistory, boolean explain) {
        int masterChanges = MasterHistory.getNumberOfMasterIdentityChanges(localMasterHistory.getNodes());
        logger.trace(
            "Have seen a master in the last {}): {}",
            nodeHasMasterLookupTimeframe,
            localMasterHistory.getMostRecentNonNullMaster()
        );
        final CoordinationDiagnosticsResult result;
        if (masterChanges >= unacceptableIdentityChanges) {
            result = diagnoseOnMasterHasChangedIdentity(localMasterHistory, masterChanges, explain);
        } else if (localMasterHistory.hasMasterGoneNullAtLeastNTimes(unacceptableNullTransitions)) {
            result = diagnoseOnMasterHasFlappedNull(localMasterHistory, explain);
        } else {
            result = getMasterIsStableResult(explain, localMasterHistory);
        }
        return result;
    }

    /**
     * Returns the health result when we have detected locally that the master has changed identity repeatedly (by default more than 3
     * times in the last 30 minutes)
     * @param localMasterHistory The master history as seen from the local machine
     * @param masterChanges The number of times that the local machine has seen the master identity change in the last 30 minutes
     * @param explain Whether to calculate and include the details in the result
     * @return The CoordinationDiagnosticsResult for the given localMasterHistory
     */
    private CoordinationDiagnosticsResult diagnoseOnMasterHasChangedIdentity(
        MasterHistory localMasterHistory,
        int masterChanges,
        boolean explain
    ) {
        logger.trace("Have seen {} master changes in the last {}", masterChanges, localMasterHistory.getMaxHistoryAge());
        CoordinationDiagnosticsStatus coordinationDiagnosticsStatus = CoordinationDiagnosticsStatus.YELLOW;
        String summary = String.format(
            Locale.ROOT,
            "The elected master node has changed %d times in the last %s",
            masterChanges,
            localMasterHistory.getMaxHistoryAge()
        );
        CoordinationDiagnosticsDetails details = getDetails(explain, localMasterHistory, null);
        return new CoordinationDiagnosticsResult(coordinationDiagnosticsStatus, summary, details);
    }

    /**
     * This returns CoordinationDiagnosticsDetails.EMPTY if explain is false, otherwise a CoordinationDiagnosticsDetails object
     * containing only a "current_master" object and a "recent_masters" array. The "current_master" object will have "node_id" and "name"
     * fields for the master node. Both will be null if the last-seen master was null. The "recent_masters" array will contain
     * "recent_master" objects. Each "recent_master" object will have "node_id" and "name" fields for the master node. These fields will
     * never be null because null masters are not written to this array.
     * @param explain If true, the CoordinationDiagnosticsDetails will contain "current_master" and "recent_masters". Otherwise it will
     *                be empty.
     * @param localMasterHistory The MasterHistory object to pull current and recent master info from
     * @return An empty CoordinationDiagnosticsDetails if explain is false, otherwise a CoordinationDiagnosticsDetails containing only
     * "current_master" and "recent_masters"
     */
    private CoordinationDiagnosticsDetails getDetails(
        boolean explain,
        MasterHistory localMasterHistory,
        @Nullable String clusterFormationMessage
    ) {
        if (explain == false) {
            return CoordinationDiagnosticsDetails.EMPTY;
        }
        DiscoveryNode masterNode = localMasterHistory.getMostRecentMaster();
        List<DiscoveryNode> recentNonNullMasters = localMasterHistory.getNodes().stream().filter(Objects::nonNull).toList();
        return new CoordinationDiagnosticsDetails(masterNode, recentNonNullMasters, null, null, clusterFormationMessage);
    }

    /**
     * Returns the health result when we have detected locally that the master has changed to null repeatedly (by default more than 3 times
     * in the last 30 minutes). This method attemtps to use the master history from a remote node to confirm what we are seeing locally.
     * If the information from the remote node confirms that the master history has been unstable, a YELLOW status is returned. If the
     * information from the remote node shows that the master history has been stable, then we assume that the problem is with this node
     * and a GREEN status is returned (the problems with this node will be covered in a separate health indicator). If there had been
     * problems fetching the remote master history, the exception seen will be included in the details of the result.
     * @param localMasterHistory The master history as seen from the local machine
     * @param explain Whether to calculate and include the details in the result
     * @return The CoordinationDiagnosticsResult for the given localMasterHistory
     */
    private CoordinationDiagnosticsResult diagnoseOnMasterHasFlappedNull(MasterHistory localMasterHistory, boolean explain) {
        DiscoveryNode master = localMasterHistory.getMostRecentNonNullMaster();
        boolean localNodeIsMaster = clusterService.localNode().equals(master);
        List<DiscoveryNode> remoteHistory;
        Exception remoteHistoryException = null;
        if (localNodeIsMaster) {
            remoteHistory = null; // We don't need to fetch the remote master's history if we are that remote master
        } else {
            try {
                remoteHistory = masterHistoryService.getRemoteMasterHistory();
            } catch (Exception e) {
                remoteHistory = null;
                remoteHistoryException = e;
            }
        }
        /*
         * If the local node is master, then we have a confirmed problem (since we now know that from this node's point of view the
         * master is unstable).
         * If the local node is not master but the remote history is null then we have a problem (since from this node's point of view the
         * master is unstable, and we were unable to get the master's own view of its history). It could just be a short-lived problem
         * though if the remote history has not arrived yet.
         * If the local node is not master and the master history from the master itself reports that the master has gone null repeatedly
         * or changed identity repeatedly, then we have a problem (the master has confirmed what the local node saw).
         */
        boolean masterConfirmedUnstable = localNodeIsMaster
            || remoteHistoryException != null
            || (remoteHistory != null
                && (MasterHistory.hasMasterGoneNullAtLeastNTimes(remoteHistory, unacceptableNullTransitions)
                    || MasterHistory.getNumberOfMasterIdentityChanges(remoteHistory) >= unacceptableIdentityChanges));
        if (masterConfirmedUnstable) {
            logger.trace("The master node {} thinks it is unstable", master);
            String summary = String.format(
                Locale.ROOT,
                "The cluster's master has alternated between %s and no master multiple times in the last %s",
                localMasterHistory.getNodes().stream().filter(Objects::nonNull).collect(Collectors.toSet()),
                localMasterHistory.getMaxHistoryAge()
            );
            final CoordinationDiagnosticsDetails details = getDetailsOnMasterHasFlappedNull(
                explain,
                localMasterHistory,
                remoteHistoryException
            );
            return new CoordinationDiagnosticsResult(CoordinationDiagnosticsStatus.YELLOW, summary, details);
        } else {
            logger.trace("This node thinks the master is unstable, but the master node {} thinks it is stable", master);
            return getMasterIsStableResult(explain, localMasterHistory);
        }
    }

    /**
     * Returns the details for the calculateOnMasterHasFlappedNull method. This method populates the CoordinationDiagnosticsDetails
     * with the currentMaster, and optionally the remoteExceptionMessage and remoteExceptionStackTrace.
     * @param explain If false, nothing is calculated and CoordinationDiagnosticsDetails.EMPTY is returned
     * @param localMasterHistory The localMasterHistory
     * @param remoteHistoryException An exception that was found when retrieving the remote master history. Can be null
     * @return The CoordinationDiagnosticsDetails
     */
    private CoordinationDiagnosticsDetails getDetailsOnMasterHasFlappedNull(
        boolean explain,
        MasterHistory localMasterHistory,
        @Nullable Exception remoteHistoryException
    ) {
        if (explain == false) {
            return CoordinationDiagnosticsDetails.EMPTY;
        }
        return new CoordinationDiagnosticsDetails(localMasterHistory.getMostRecentMaster(), remoteHistoryException);
    }

    /**
     * Returns a CoordinationDiagnosticsResult for the case when the master is seen as stable
     * @return A CoordinationDiagnosticsResult for the case when the master is seen as stable (GREEN status, no impacts or details)
     */
    private CoordinationDiagnosticsResult getMasterIsStableResult(boolean explain, MasterHistory localMasterHistory) {
        String summary = "The cluster has a stable master node";
        logger.trace("The cluster has a stable master node");
        CoordinationDiagnosticsDetails details = getDetails(explain, localMasterHistory, null);
        return new CoordinationDiagnosticsResult(CoordinationDiagnosticsStatus.GREEN, summary, details);
    }

    /**
     * Returns the health result for the case when we have NOT seen a master recently (at some point in the last 30 seconds).
     * @param localMasterHistory The master history as seen from the local machine
     * @param explain Whether to calculate and include the details in the result
     * @return The CoordinationDiagnosticsResult for the given localMasterHistory
     */
    private CoordinationDiagnosticsResult diagnoseOnHaveNotSeenMasterRecently(MasterHistory localMasterHistory, boolean explain) {
        Collection<DiscoveryNode> masterEligibleNodes = getMasterEligibleNodes();
        final CoordinationDiagnosticsResult result;
        boolean leaderHasBeenElected = coordinator.getPeerFinder().getLeader().isPresent();
        if (masterEligibleNodes.isEmpty() && leaderHasBeenElected == false) {
            result = getResultOnNoMasterEligibleNodes(localMasterHistory, explain);
        } else if (leaderHasBeenElected) {
            DiscoveryNode currentMaster = coordinator.getPeerFinder().getLeader().get();
            result = getResultOnCannotJoinLeader(localMasterHistory, currentMaster, explain);
        } else if (clusterService.localNode().isMasterNode() == false) { // none is elected master and we aren't master eligible
            RemoteMasterHealthResult remoteResultOrException = remoteCoordinationDiagnosisResult.get();
            final CoordinationDiagnosticsStatus status;
            final String summary;
            if (remoteResultOrException == null) {
                status = CoordinationDiagnosticsStatus.RED;
                summary = String.format(
                    Locale.ROOT,
                    "No master node observed in the last %s, and this node is not master eligible. Reaching out to a master-eligible node"
                        + " for more information, but no result yet.",
                    nodeHasMasterLookupTimeframe
                );
            } else {
                DiscoveryNode remoteNode = remoteResultOrException.node;
                CoordinationDiagnosticsResult remoteResult = remoteResultOrException.result;
                Exception exception = remoteResultOrException.remoteException;
                if (remoteResult != null) {
                    if (remoteResult.status().equals(CoordinationDiagnosticsStatus.GREEN) == false) {
                        status = remoteResult.status();
                        summary = remoteResult.summary;
                    } else {
                        status = CoordinationDiagnosticsStatus.RED;
                        summary = String.format(
                            Locale.ROOT,
                            "No master node observed in the last %s from this node, but %s reports that the status is GREEN. This "
                                + "indicates that there is a discovery problem on %s",
                            nodeHasMasterLookupTimeframe,
                            remoteNode.getName(),
                            coordinator.getLocalNode().getName()
                        );
                    }
                } else if (exception != null) {
                    status = CoordinationDiagnosticsStatus.RED;
                    summary = String.format(
                        Locale.ROOT,
                        "No master node observed in the last %s from this node, and received an exception while reaching out to %s for "
                            + "diagnosis",
                        nodeHasMasterLookupTimeframe,
                        remoteNode.getName()
                    );
                } else {
                    // It should not be possible to get here
                    status = CoordinationDiagnosticsStatus.RED;
                    summary = String.format(
                        Locale.ROOT,
                        "No master node observed in the last %s from this node, and received an unexpected response from %s when "
                            + "reaching out for diagnosis",
                        nodeHasMasterLookupTimeframe,
                        remoteNode.getName()
                    );
                }
            }
            result = new CoordinationDiagnosticsResult(status, summary, CoordinationDiagnosticsDetails.EMPTY);
        } else {
            // NOTE: The logic in this block will be implemented in a future PR
            result = new CoordinationDiagnosticsResult(
                CoordinationDiagnosticsStatus.RED,
                "No master has been observed recently",
                CoordinationDiagnosticsDetails.EMPTY
            );
        }
        return result;
    }

    /**
     * Creates a CoordinationDiagnosticsResult in the case that there has been no master in the last few seconds, there is no elected
     * master known, and there are no master eligible nodes. The status will be RED, and the details (if explain is true) will contain
     * the list of any masters seen previously and a description of known problems from this node's Coordinator.
     * @param localMasterHistory Used to pull recent master nodes for the details if explain is true
     * @param explain If true, details are returned
     * @return A CoordinationDiagnosticsResult with a RED status
     */
    private CoordinationDiagnosticsResult getResultOnNoMasterEligibleNodes(MasterHistory localMasterHistory, boolean explain) {
        String summary = "No master eligible nodes found in the cluster";
        CoordinationDiagnosticsDetails details = getDetails(
            explain,
            localMasterHistory,
            coordinator.getClusterFormationState().getDescription()
        );
        return new CoordinationDiagnosticsResult(CoordinationDiagnosticsStatus.RED, summary, details);
    }

    /**
     * Creates a CoordinationDiagnosticsResult in the case that there has been no master in the last few seconds in this node's cluster
     * state, but PeerFinder reports that there is an elected master. The assumption is that this node is having a problem joining the
     * elected master. The status will be RED, and the details (if explain is true) will contain the list of any masters seen previously
     * and a description of known problems from this node's Coordinator.
     * @param localMasterHistory Used to pull recent master nodes for the details if explain is true
     * @param currentMaster The node that PeerFinder reports as the elected master
     * @param explain If true, details are returned
     * @return A CoordinationDiagnosticsResult with a RED status
     */
    private CoordinationDiagnosticsResult getResultOnCannotJoinLeader(
        MasterHistory localMasterHistory,
        DiscoveryNode currentMaster,
        boolean explain
    ) {
        String summary = String.format(
            Locale.ROOT,
            "%s has been elected master, but the node being queried, %s, is unable to join it",
            currentMaster,
            clusterService.localNode()
        );
        CoordinationDiagnosticsDetails details = getDetails(
            explain,
            localMasterHistory,
            coordinator.getClusterFormationState().getDescription()
        );
        return new CoordinationDiagnosticsResult(CoordinationDiagnosticsStatus.RED, summary, details);
    }

    /**
     * Returns the master eligible nodes as found in this node's Coordinator, plus the local node if it is master eligible.
     * @return All known master eligible nodes in this cluster
     */
    private Collection<DiscoveryNode> getMasterEligibleNodes() {
        Set<DiscoveryNode> masterEligibleNodes = new HashSet<>();
        coordinator.getFoundPeers().forEach(node -> {
            if (node.isMasterNode()) {
                masterEligibleNodes.add(node);
            }
        });
        // Coordinator does not report the local node, so add it:
        if (clusterService.localNode().isMasterNode()) {
            masterEligibleNodes.add(clusterService.localNode());
        }
        return masterEligibleNodes;
    }

    /**
     * This returns true if this node has seen a master node within the last few seconds
     * @return true if this node has seen a master node within the last few seconds, false otherwise
     */
    private boolean hasSeenMasterInHasMasterLookupTimeframe() {
        return masterHistoryService.getLocalMasterHistory().hasSeenMasterInLastNSeconds((int) nodeHasMasterLookupTimeframe.seconds());
    }

    /*
     * If we detect that the master has gone null 3 or more times (by default), we ask the MasterHistoryService to fetch the master
     * history as seen from the most recent master node so that it is ready in case a health API request comes in. The request to the
     * MasterHistoryService is made asynchronously, and populates the value that MasterHistoryService.getRemoteMasterHistory() will return.
     * The remote master history is ordinarily returned very quickly if it is going to be returned, so the odds are very good it will be
     * in place by the time a request for it comes in. If not, this service's status will briefly switch to yellow.
     */
    @Override
    public void clusterChanged(ClusterChangedEvent event) {
        DiscoveryNode currentMaster = event.state().nodes().getMasterNode();
        DiscoveryNode previousMaster = event.previousState().nodes().getMasterNode();
        if (currentMaster == null && previousMaster != null) {
            if (masterHistoryService.getLocalMasterHistory().hasMasterGoneNullAtLeastNTimes(unacceptableNullTransitions)) {
                DiscoveryNode master = masterHistoryService.getLocalMasterHistory().getMostRecentNonNullMaster();
                /*
                 * If the most recent master was this box, there is no point in making a transport request -- we already know what this
                 * box's view of the master history is
                 */
                if (master != null && clusterService.localNode().equals(master) == false) {
                    masterHistoryService.refreshRemoteMasterHistory(master);
                }
            }
        }
        if (currentMaster == null && clusterService.localNode().isMasterNode()) {
            /*
             * This begins polling all master-eligible nodes for cluster formation information. However there's a 10-second delay before it
             * starts, so in the normal situation where during a master transition it flips from master1 -> null -> master2, it the
             * polling tasks will be canceled before any requests are actually made.
             */
            beginPollingClusterFormationInfo();
        } else {
            cancelPollingClusterFormationInfo();
        }
        /*
         * This begins polling a random master-eligible node for its result from this service. However there's a 10-second delay before it
         * starts, so in the normal situation where during a master transition it flips from master1 -> null -> master2, it the
         * polling tasks will be canceled before any requests are actually made.
         */
        if (currentMaster == null && clusterService.localNode().isMasterNode() == false) {
            beginPollingRemoteStableMasterHealthIndicatorService();
        } else {
            cancelPollingRemoteStableMasterHealthIndicatorService();
        }
    }

    /**
     * This method begins polling all known master-eligible nodes for cluster formation information. After a 10-second initial delay, it
     * polls each node every 10 seconds until cancelPollingClusterFormationInfo() is called.
     */
    private void beginPollingClusterFormationInfo() {
        assert ThreadPool.assertCurrentThreadPool(ClusterApplierService.CLUSTER_UPDATE_THREAD_NAME);
        cancelPollingClusterFormationInfo();
        ConcurrentMap<DiscoveryNode, ClusterFormationStateOrException> responses = new ConcurrentHashMap<>();
        List<Scheduler.Cancellable> cancellables = new CopyOnWriteArrayList<>();
        beginPollingClusterFormationInfo(getMasterEligibleNodes(), responses::put, cancellables::add);
        clusterFormationResponses = responses;
        clusterFormationInfoTasks = cancellables;
    }

    /**
     * This method returns quickly, but in the background schedules to query the remote node's cluster formation state in 10 seconds, and
     * repeats doing that until cancel() is called on all of the Cancellable that this method inserts into cancellables. This method
     * exists (rather than being just part of the beginPollingClusterFormationInfo() above) in order to facilitate unit testing.
     * @param nodeResponseConsumer A consumer for any results produced for a node by this method
     * @param cancellableConsumer A consumer for any Cancellable tasks produced by this method
     */
    // Non-private for testing
    void beginPollingClusterFormationInfo(
        Collection<DiscoveryNode> masterEligibleNodes,
        BiConsumer<DiscoveryNode, ClusterFormationStateOrException> nodeResponseConsumer,
        Consumer<Scheduler.Cancellable> cancellableConsumer
    ) {
        masterEligibleNodes.forEach(masterEligibleNode -> {
            Consumer<ClusterFormationStateOrException> responseConsumer = result -> nodeResponseConsumer.accept(masterEligibleNode, result);
            cancellableConsumer.accept(
                fetchClusterFormationInfo(
                    masterEligibleNode,
                    responseConsumer.andThen(
                        rescheduleClusterFormationFetchConsumer(masterEligibleNode, responseConsumer, cancellableConsumer)
                    )
                )
            );
        });
    }

    /**
     * This wraps the responseConsumer in a Consumer that will run fetchClusterFormationInfo() after responseConsumer has
     * completed, adding the resulting Cancellable to cancellableConsumer.
     * @param masterEligibleNode The node being polled
     * @param responseConsumer The response consumer to be wrapped
     * @param cancellableConsumer The list of Cancellables
     * @return
     */
    private Consumer<CoordinationDiagnosticsService.ClusterFormationStateOrException> rescheduleClusterFormationFetchConsumer(
        DiscoveryNode masterEligibleNode,
        Consumer<CoordinationDiagnosticsService.ClusterFormationStateOrException> responseConsumer,
        Consumer<Scheduler.Cancellable> cancellableConsumer
    ) {
        return response -> {
            cancellableConsumer.accept(
                fetchClusterFormationInfo(
                    masterEligibleNode,
                    responseConsumer.andThen(
                        rescheduleClusterFormationFetchConsumer(masterEligibleNode, responseConsumer, cancellableConsumer)
                    )
                )
            );
        };
    }

    private void cancelPollingClusterFormationInfo() {
        assert ThreadPool.assertCurrentThreadPool(ClusterApplierService.CLUSTER_UPDATE_THREAD_NAME);
        if (clusterFormationResponses != null) {
            clusterFormationInfoTasks.forEach(Scheduler.Cancellable::cancel);
            clusterFormationResponses = null;
            clusterFormationInfoTasks = null;
        }
    }

    /**
     * This method returns quickly, but in the background schedules to query the remote node's cluster formation state in 10 seconds
     * unless cancel() is called on the Cancellable that this method returns.
     * @param node The node to poll for cluster formation information
     * @param responseConsumer The consumer of the cluster formation info for the node, or the exception encountered while contacting it
     * @return A Cancellable for the task that is scheduled to fetch cluster formation information
     */
    private Scheduler.Cancellable fetchClusterFormationInfo(
        DiscoveryNode node,
        Consumer<ClusterFormationStateOrException> responseConsumer
    ) {
        StepListener<Releasable> connectionListener = new StepListener<>();
        StepListener<ClusterFormationInfoAction.Response> fetchClusterInfoListener = new StepListener<>();
        long startTime = System.nanoTime();
        connectionListener.whenComplete(releasable -> {
            logger.trace("Opened connection to {}, making cluster coordination info request", node);
            // If we don't get a response in 10 seconds that is a failure worth capturing on its own:
            final TimeValue transportTimeout = TimeValue.timeValueSeconds(10);
            transportService.sendRequest(
                node,
                ClusterFormationInfoAction.NAME,
                new ClusterFormationInfoAction.Request(),
                TransportRequestOptions.timeout(transportTimeout),
                new ActionListenerResponseHandler<>(
                    ActionListener.runBefore(fetchClusterInfoListener, () -> Releasables.close(releasable)),
                    ClusterFormationInfoAction.Response::new
                )
            );
        }, e -> {
            logger.warn("Exception connecting to master node", e);
            responseConsumer.accept(new ClusterFormationStateOrException(e));
        });

        fetchClusterInfoListener.whenComplete(response -> {
            long endTime = System.nanoTime();
            logger.trace("Received cluster coordination info from {} in {}", node, TimeValue.timeValueNanos(endTime - startTime));
            responseConsumer.accept(new ClusterFormationStateOrException(response.getClusterFormationState()));
        }, e -> {
            logger.warn("Exception in cluster coordination info request to master node", e);
            responseConsumer.accept(new ClusterFormationStateOrException(e));
        });

        return transportService.getThreadPool().schedule(() -> {
            Version minSupportedVersion = Version.V_8_4_0;
            if (node.getVersion().onOrAfter(minSupportedVersion) == false) { // This was introduced in 8.4.0
                logger.trace(
                    "Cannot get cluster coordination info for {} because it is at version {} and {} is required",
                    node,
                    node.getVersion(),
                    minSupportedVersion
                );
            } else {
                transportService.connectToNode(
                    // Note: This connection must be explicitly closed in the connectionListener
                    node,
                    ConnectionProfile.buildDefaultConnectionProfile(clusterService.getSettings()),
                    connectionListener
                );
            }
        }, new TimeValue(10, TimeUnit.SECONDS), ThreadPool.Names.SAME);
    }

    private void beginPollingRemoteStableMasterHealthIndicatorService() {
        assert ThreadPool.assertCurrentThreadPool(ClusterApplierService.CLUSTER_UPDATE_THREAD_NAME);
        cancelPollingRemoteStableMasterHealthIndicatorService();
        List<Scheduler.Cancellable> cancellables = new CopyOnWriteArrayList<>();
        AtomicReference<RemoteMasterHealthResult> resultReference = new AtomicReference<>();
        beginPollingRemoteStableMasterHealthIndicatorService(getMasterEligibleNodes(), resultReference::set, cancellables::add);
        remoteStableMasterHealthIndicatorTasks = cancellables;
        remoteCoordinationDiagnosisResult = resultReference;
    }

    /**
     * This method returns quickly, but in the background schedules to query the remote node's cluster diagnostics in 10 seconds, and
     * repeats doing that until cancel() is called on all of the Cancellable that this method sends to the cancellableConsumer. This method
     * exists (rather than being just part of the beginPollingRemoteStableMasterHealthIndicatorService() above) in order to facilitate
     * unit testing.
     * masterEligibleNodes A collection of all master eligible nodes that may be polled
     * @param responseConsumer A consumer for any results produced for a node by this method
     * @param cancellableConsumer A consumer for any Cancellable tasks produced by this method
     */
    // Non-private for testing
    void beginPollingRemoteStableMasterHealthIndicatorService(
        Collection<DiscoveryNode> masterEligibleNodes,
        Consumer<RemoteMasterHealthResult> responseConsumer,
        Consumer<Scheduler.Cancellable> cancellableConsumer
    ) {
        masterEligibleNodes.stream().findAny().ifPresentOrElse(masterEligibleNode -> {
            cancellableConsumer.accept(
                fetchCoordinationDiagnostics(
                    masterEligibleNode,
                    responseConsumer.andThen(rescheduleDiagnosticsFetchConsumer(masterEligibleNode, responseConsumer, cancellableConsumer))
                )
            );
        }, () -> logger.trace("No master eligible node found"));
    }

    /**
     * This wraps the responseConsumer in a Consumer that will run fetchCoordinationDiagnostics() after responseConsumer has
     * completed, adding the resulting Cancellable to cancellableConsumer.
     * @param masterEligibleNode The node being polled
     * @param responseConsumer The response consumer to be wrapped
     * @param cancellableConsumer The list of Cancellables
     * @return A wrapped Consumer that will run fetchCoordinationDiagnostics()
     */
    private Consumer<RemoteMasterHealthResult> rescheduleDiagnosticsFetchConsumer(
        DiscoveryNode masterEligibleNode,
        Consumer<RemoteMasterHealthResult> responseConsumer,
        Consumer<Scheduler.Cancellable> cancellableConsumer
    ) {
        return response -> {
            cancellableConsumer.accept(
                fetchCoordinationDiagnostics(
                    masterEligibleNode,
                    responseConsumer.andThen(rescheduleDiagnosticsFetchConsumer(masterEligibleNode, responseConsumer, cancellableConsumer))
                )
            );
        };
    }

    /**
     * This method returns quickly, but in the background schedules to query the remote node's cluster diagnostics in 10 seconds
     * unless cancel() is called on the Cancellable that this method returns.
     * @param node The node to poll for cluster diagnostics
     * @param responseConsumer The consumer of the cluster diagnostics for the node, or the exception encountered while contacting it
     * @return A Cancellable for the task that is scheduled to fetch cluster diagnostics
     */
    private Scheduler.Cancellable fetchCoordinationDiagnostics(DiscoveryNode node, Consumer<RemoteMasterHealthResult> responseConsumer) {
        StepListener<Releasable> connectionListener = new StepListener<>();
        StepListener<CoordinationDiagnosticsAction.Response> fetchCoordinationDiagnosticsListener = new StepListener<>();
        long startTime = System.nanoTime();
        connectionListener.whenComplete(releasable -> {
            logger.trace("Opened connection to {}, making master stability request", node);
            // If we don't get a response in 10 seconds that is a failure worth capturing on its own:
            final TimeValue transportTimeout = TimeValue.timeValueSeconds(10);
            transportService.sendRequest(
                node,
                CoordinationDiagnosticsAction.NAME,
                new CoordinationDiagnosticsAction.Request(true),
                TransportRequestOptions.timeout(transportTimeout),
                new ActionListenerResponseHandler<>(
                    ActionListener.runBefore(fetchCoordinationDiagnosticsListener, () -> Releasables.close(releasable)),
                    CoordinationDiagnosticsAction.Response::new
                )
            );
        }, e -> {
            logger.warn("Exception connecting to master node", e);
            responseConsumer.accept(new RemoteMasterHealthResult(node, null, e));
        });

        fetchCoordinationDiagnosticsListener.whenComplete(response -> {
            long endTime = System.nanoTime();
            logger.trace("Received master stability result from {} in {}", node, TimeValue.timeValueNanos(endTime - startTime));
            responseConsumer.accept(new RemoteMasterHealthResult(node, response.getCoordinationDiagnosticsResult(), null));
        }, e -> {
            logger.warn("Exception in master stability request to master node", e);
            responseConsumer.accept(new RemoteMasterHealthResult(node, null, e));
        });

        return transportService.getThreadPool().schedule(() -> {
            Version minSupportedVersion = Version.V_8_4_0;
            if (node.getVersion().onOrAfter(minSupportedVersion) == false) { // This was introduced in 8.4.0
                logger.trace(
                    "Cannot get cluster coordination info for {} because it is at version {} and {} is required",
                    node,
                    node.getVersion(),
                    minSupportedVersion
                );
            } else {
                transportService.connectToNode(
                    // Note: This connection must be explicitly closed in the connectionListener
                    node,
                    ConnectionProfile.buildDefaultConnectionProfile(clusterService.getSettings()),
                    connectionListener
                );
            }
        }, new TimeValue(10, TimeUnit.SECONDS), ThreadPool.Names.SAME);
    }

    private void cancelPollingRemoteStableMasterHealthIndicatorService() {
        if (remoteStableMasterHealthIndicatorTasks != null) {
            remoteStableMasterHealthIndicatorTasks.forEach(Scheduler.Cancellable::cancel);
            remoteStableMasterHealthIndicatorTasks = null;
            remoteCoordinationDiagnosisResult = new AtomicReference<>();
        }
    }

    // Non-private for testing
    record ClusterFormationStateOrException(
        ClusterFormationFailureHelper.ClusterFormationState clusterFormationState,
        Exception exception
    ) {
        ClusterFormationStateOrException {
            if (clusterFormationState != null && exception != null) {
                throw new IllegalArgumentException("Cluster formation state and exception cannot both be non-null");
            }
        }

        ClusterFormationStateOrException(ClusterFormationFailureHelper.ClusterFormationState clusterFormationState) {
            this(clusterFormationState, null);
        }

        ClusterFormationStateOrException(Exception exception) {
            this(null, exception);
        }
    }

    public record CoordinationDiagnosticsResult(
        CoordinationDiagnosticsStatus status,
        String summary,
        CoordinationDiagnosticsDetails details
    ) implements Writeable {

        public CoordinationDiagnosticsResult(StreamInput in) throws IOException {
            this(CoordinationDiagnosticsStatus.fromStreamInput(in), in.readString(), new CoordinationDiagnosticsDetails(in));
        }

        @Override
        public void writeTo(StreamOutput out) throws IOException {
            status.writeTo(out);
            out.writeString(summary);
            details.writeTo(out);
        }
    }

    public enum CoordinationDiagnosticsStatus implements Writeable {
        GREEN,
        UNKNOWN,
        YELLOW,
        RED;

        @Override
        public void writeTo(StreamOutput out) throws IOException {
            out.writeEnum(this);
        }

        public static CoordinationDiagnosticsStatus fromStreamInput(StreamInput in) throws IOException {
            return in.readEnum(CoordinationDiagnosticsStatus.class);
        }
    }

    public record CoordinationDiagnosticsDetails(
        DiscoveryNode currentMaster,
        List<DiscoveryNode> recentMasters,
        @Nullable String remoteExceptionMessage,
        @Nullable String remoteExceptionStackTrace,
        @Nullable String clusterFormationDescription
    ) implements Writeable {

        public CoordinationDiagnosticsDetails(DiscoveryNode currentMaster, List<DiscoveryNode> recentMasters) {
            this(currentMaster, recentMasters, null, null, null);
        }

        public CoordinationDiagnosticsDetails(DiscoveryNode currentMaster, Exception remoteException) {
            this(currentMaster, null, remoteException == null ? null : remoteException.getMessage(), getStackTrace(remoteException), null);
        }

        public CoordinationDiagnosticsDetails(StreamInput in) throws IOException {
            this(readCurrentMaster(in), readRecentMasters(in), in.readOptionalString(), in.readOptionalString(), in.readOptionalString());
        }

        private static DiscoveryNode readCurrentMaster(StreamInput in) throws IOException {
            boolean hasCurrentMaster = in.readBoolean();
            DiscoveryNode currentMaster;
            if (hasCurrentMaster) {
                currentMaster = new DiscoveryNode(in);
            } else {
                currentMaster = null;
            }
            return currentMaster;
        }

        private static List<DiscoveryNode> readRecentMasters(StreamInput in) throws IOException {
            boolean hasRecentMasters = in.readBoolean();
            List<DiscoveryNode> recentMasters;
            if (hasRecentMasters) {
                recentMasters = in.readImmutableList(DiscoveryNode::new);
            } else {
                recentMasters = null;
            }
            return recentMasters;
        }

        private static String getStackTrace(Exception e) {
            if (e == null) {
                return null;
            }
            StringWriter stringWriter = new StringWriter();
            e.printStackTrace(new PrintWriter(stringWriter));
            return stringWriter.toString();
        }

        public static final CoordinationDiagnosticsDetails EMPTY = new CoordinationDiagnosticsDetails(null, null, null, null, null);

        @Override
        public void writeTo(StreamOutput out) throws IOException {
            if (currentMaster == null) {
                out.writeBoolean(false);
            } else {
                out.writeBoolean(true);
                currentMaster.writeTo(out);
            }
            if (recentMasters == null) {
                out.writeBoolean(false);
            } else {
                out.writeBoolean(true);
                out.writeList(recentMasters);
            }
            out.writeOptionalString(remoteExceptionMessage);
            out.writeOptionalString(remoteExceptionStackTrace);
            out.writeOptionalString(clusterFormationDescription);
        }

    }

    // Non-private for testing:
    record RemoteMasterHealthResult(DiscoveryNode node, CoordinationDiagnosticsResult result, Exception remoteException) {}
}<|MERGE_RESOLUTION|>--- conflicted
+++ resolved
@@ -110,12 +110,8 @@
      * This field holds the result of the tasks in the remoteStableMasterHealthIndicatorTasks field above. The field is accessed
      * (reads/writes) from multiple threads, but the reference itself is only ever changed on the cluster change event thread.
      */
-<<<<<<< HEAD
     // Non-private for testing
-    volatile AtomicReference<RemoteMasterHealthResult> remoteCoordinationDiagnosisResult = null;  // Non-private for testing
-=======
-    private volatile AtomicReference<RemoteMasterHealthResult> remoteCoordinationDiagnosisResult = new AtomicReference<>();
->>>>>>> 8ac0ad6e
+    volatile AtomicReference<RemoteMasterHealthResult> remoteCoordinationDiagnosisResult = new AtomicReference<>();
 
     /**
      * This is the default amount of time we look back to see if we have had a master at all, before moving on with other checks
