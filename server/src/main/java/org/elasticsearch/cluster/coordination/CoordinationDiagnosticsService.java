--- conflicted
+++ resolved
@@ -354,23 +354,12 @@
         } else if (clusterHasLeader) {
             DiscoveryNode currentMaster = coordinator.getPeerFinder().getLeader().get();
             result = getResultOnCannotJoinLeader(localMasterHistory, currentMaster, explain);
-<<<<<<< HEAD
-        } else if (clusterService.localNode().isMasterNode() == false) { // none is elected master and we aren't master eligible
+        } else if (isLocalNodeMasterEligible == false) { // none is elected master and we aren't master eligible
             result = diagnoseOnHaveNotSeenMasterRecentlyAndWeAreNotMasterEligible(
                 coordinator,
                 nodeHasMasterLookupTimeframe,
                 remoteCoordinationDiagnosisResult,
                 explain
-            );
-        } else {
-=======
-        } else if (isLocalNodeMasterEligible == false) { // none is elected master and we aren't master eligible
->>>>>>> 51863e82
-            // NOTE: The logic in this block will be implemented in a future PR
-            result = new CoordinationDiagnosticsResult(
-                CoordinationDiagnosticsStatus.RED,
-                "No master has been observed recently",
-                CoordinationDiagnosticsDetails.EMPTY
             );
         } else { // none is elected master and we are master eligible
             result = diagnoseOnHaveNotSeenMasterRecentlyAndWeAreMasterEligible(
