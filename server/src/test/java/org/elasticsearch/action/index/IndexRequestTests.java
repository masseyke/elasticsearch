/*
 * Copyright Elasticsearch B.V. and/or licensed to Elasticsearch B.V. under one
 * or more contributor license agreements. Licensed under the Elastic License
 * 2.0 and the Server Side Public License, v 1; you may not use this file except
 * in compliance with, at your election, the Elastic License 2.0 or the Server
 * Side Public License, v 1.
 */
package org.elasticsearch.action.index;

import org.elasticsearch.TransportVersion;
import org.elasticsearch.TransportVersions;
import org.elasticsearch.Version;
import org.elasticsearch.action.ActionRequestValidationException;
import org.elasticsearch.action.DocWriteRequest;
import org.elasticsearch.action.support.ActiveShardCount;
import org.elasticsearch.action.support.replication.ReplicationResponse;
import org.elasticsearch.cluster.metadata.DataStreamTestHelper;
import org.elasticsearch.cluster.metadata.Metadata;
import org.elasticsearch.common.bytes.BytesArray;
import org.elasticsearch.common.io.stream.BytesStreamOutput;
import org.elasticsearch.common.io.stream.StreamInput;
import org.elasticsearch.common.time.DateFormatter;
import org.elasticsearch.common.time.FormatNames;
import org.elasticsearch.common.unit.ByteSizeValue;
import org.elasticsearch.core.Strings;
import org.elasticsearch.core.Tuple;
import org.elasticsearch.index.VersionType;
import org.elasticsearch.index.seqno.SequenceNumbers;
import org.elasticsearch.index.shard.ShardId;
import org.elasticsearch.rest.RestStatus;
import org.elasticsearch.test.ESTestCase;
import org.elasticsearch.test.TransportVersionUtils;
import org.elasticsearch.xcontent.XContentType;

import java.io.IOException;
import java.nio.charset.StandardCharsets;
import java.time.Instant;
import java.time.ZoneOffset;
import java.time.ZonedDateTime;
import java.time.temporal.ChronoUnit;
import java.util.Arrays;
import java.util.HashSet;
import java.util.List;
import java.util.Map;
import java.util.Set;
import java.util.stream.Collectors;
import java.util.stream.IntStream;

import static org.hamcrest.Matchers.anEmptyMap;
import static org.hamcrest.Matchers.containsString;
import static org.hamcrest.Matchers.empty;
import static org.hamcrest.Matchers.equalTo;
import static org.hamcrest.Matchers.not;
import static org.hamcrest.Matchers.notNullValue;

public class IndexRequestTests extends ESTestCase {
    public void testIndexRequestOpTypeFromString() throws Exception {
        String create = "create";
        String index = "index";
        String createUpper = "CREATE";
        String indexUpper = "INDEX";

        IndexRequest indexRequest = new IndexRequest("");
        indexRequest.opType(create);
        assertThat(indexRequest.opType(), equalTo(DocWriteRequest.OpType.CREATE));
        indexRequest.opType(createUpper);
        assertThat(indexRequest.opType(), equalTo(DocWriteRequest.OpType.CREATE));
        indexRequest.opType(index);
        assertThat(indexRequest.opType(), equalTo(DocWriteRequest.OpType.INDEX));
        indexRequest.opType(indexUpper);
        assertThat(indexRequest.opType(), equalTo(DocWriteRequest.OpType.INDEX));
        indexRequest.decRef();
    }

    public void testReadIncorrectOpType() {
        IllegalArgumentException e = expectThrows(IllegalArgumentException.class, () -> {
            IndexRequest indexRequest = new IndexRequest("");
            try {
                indexRequest.opType("foobar");
            } finally {
                indexRequest.decRef();
            }
        });
        assertThat(e.getMessage(), equalTo("opType must be 'create' or 'index', found: [foobar]"));
    }

    public void testCreateOperationRejectsVersions() {
        Set<VersionType> allButInternalSet = new HashSet<>(Arrays.asList(VersionType.values()));
        allButInternalSet.remove(VersionType.INTERNAL);
        VersionType[] allButInternal = allButInternalSet.toArray(new VersionType[] {});
        IndexRequest request = new IndexRequest("index").id("1");
        request.opType(IndexRequest.OpType.CREATE);
        request.versionType(randomFrom(allButInternal));
        assertThat(request.validate().validationErrors(), not(empty()));

        request.versionType(VersionType.INTERNAL);
        request.version(randomIntBetween(0, Integer.MAX_VALUE));
        assertThat(request.validate().validationErrors(), not(empty()));
        request.decRef();
    }

    public void testIndexingRejectsLongIds() {
        String id = randomAlphaOfLength(511);
        IndexRequest request = new IndexRequest("index").id(id);
        request.source("{}", XContentType.JSON);
        ActionRequestValidationException validate = request.validate();
        assertNull(validate);
        request.decRef();

        id = randomAlphaOfLength(512);
        request = new IndexRequest("index").id(id);
        request.source("{}", XContentType.JSON);
        validate = request.validate();
        assertNull(validate);
        request.decRef();

        id = randomAlphaOfLength(513);
        request = new IndexRequest("index").id(id);
        request.source("{}", XContentType.JSON);
        validate = request.validate();
        assertThat(validate, notNullValue());
        assertThat(validate.getMessage(), containsString("id [" + id + "] is too long, must be no longer than 512 bytes but was: 513"));
        request.decRef();
    }

    public void testWaitForActiveShards() {
        IndexRequest request = new IndexRequest("index");
        final int count = randomIntBetween(0, 10);
        request.waitForActiveShards(ActiveShardCount.from(count));
        assertEquals(request.waitForActiveShards(), ActiveShardCount.from(count));
        // test negative shard count value not allowed
        expectThrows(IllegalArgumentException.class, () -> request.waitForActiveShards(ActiveShardCount.from(randomIntBetween(-10, -1))));
        request.decRef();
    }

    public void testAutoGenerateId() {
        IndexRequest request = new IndexRequest("index");
        request.autoGenerateId();
        assertTrue("expected > 0 but got: " + request.getAutoGeneratedTimestamp(), request.getAutoGeneratedTimestamp() > 0);
        request.decRef();
    }

    public void testIndexResponse() {
        ShardId shardId = new ShardId(randomAlphaOfLengthBetween(3, 10), randomAlphaOfLengthBetween(3, 10), randomIntBetween(0, 1000));
        String id = randomAlphaOfLengthBetween(3, 10);
        long version = randomLong();
        boolean created = randomBoolean();
        IndexResponse indexResponse = new IndexResponse(shardId, id, SequenceNumbers.UNASSIGNED_SEQ_NO, 0, version, created);
        int total = randomIntBetween(1, 10);
        int successful = randomIntBetween(1, 10);
        ReplicationResponse.ShardInfo shardInfo = new ReplicationResponse.ShardInfo(total, successful);
        indexResponse.setShardInfo(shardInfo);
        boolean forcedRefresh = false;
        if (randomBoolean()) {
            forcedRefresh = randomBoolean();
            indexResponse.setForcedRefresh(forcedRefresh);
        }
        assertEquals(id, indexResponse.getId());
        assertEquals(version, indexResponse.getVersion());
        assertEquals(shardId, indexResponse.getShardId());
        assertEquals(created ? RestStatus.CREATED : RestStatus.OK, indexResponse.status());
        assertEquals(total, indexResponse.getShardInfo().getTotal());
        assertEquals(successful, indexResponse.getShardInfo().getSuccessful());
        assertEquals(forcedRefresh, indexResponse.forcedRefresh());
        Object[] args = new Object[] {
            shardId.getIndexName(),
            id,
            version,
            created ? "created" : "updated",
            SequenceNumbers.UNASSIGNED_SEQ_NO,
            0,
            total,
            successful };
        assertEquals(Strings.format("""
            IndexResponse[index=%s,id=%s,version=%s,result=%s,seqNo=%s,primaryTerm=%s,shards=\
            {"total":%s,"successful":%s,"failed":0}]\
            """, args), indexResponse.toString());
    }

    public void testIndexRequestXContentSerialization() throws IOException {
        IndexRequest indexRequest = new IndexRequest("foo").id("1");
        boolean isRequireAlias = randomBoolean();
        Map<String, String> dynamicTemplates = IntStream.range(0, randomIntBetween(0, 10))
            .boxed()
            .collect(Collectors.toMap(n -> "field-" + n, n -> "name-" + n));
        indexRequest.source("{}", XContentType.JSON);
        indexRequest.setDynamicTemplates(dynamicTemplates);
        indexRequest.setRequireAlias(isRequireAlias);
        assertEquals(XContentType.JSON, indexRequest.getContentType());

        BytesStreamOutput out = new BytesStreamOutput();
        indexRequest.writeTo(out);
        StreamInput in = StreamInput.wrap(out.bytes().toBytesRef().bytes);
        IndexRequest serialized = new IndexRequest(in);
        assertEquals(XContentType.JSON, serialized.getContentType());
        assertEquals(new BytesArray("{}"), serialized.source());
        assertEquals(isRequireAlias, serialized.isRequireAlias());
        assertThat(serialized.getDynamicTemplates(), equalTo(dynamicTemplates));
        indexRequest.decRef();
        serialized.decRef();
    }

    // reindex makes use of index requests without a source so this needs to be handled
    public void testSerializationOfEmptyRequestWorks() throws IOException {
        IndexRequest request = new IndexRequest("index");
        assertNull(request.getContentType());
        assertEquals("index", request.index());

        try (BytesStreamOutput out = new BytesStreamOutput()) {
            request.writeTo(out);
            try (StreamInput in = out.bytes().streamInput()) {
                IndexRequest serialized = new IndexRequest(in);
                assertNull(serialized.getContentType());
                assertEquals("index", serialized.index());
                request.decRef();
                serialized.decRef();
            }
        }
    }

    public void testSerializeDynamicTemplates() throws Exception {
        IndexRequest indexRequest = new IndexRequest("foo").id("1");
        indexRequest.source("{}", XContentType.JSON);
        // Empty dynamic templates
        {
            if (randomBoolean()) {
                indexRequest.setDynamicTemplates(Map.of());
            }
            TransportVersion ver = TransportVersionUtils.randomCompatibleVersion(random());
            BytesStreamOutput out = new BytesStreamOutput();
            out.setTransportVersion(ver);
            indexRequest.writeTo(out);
            StreamInput in = StreamInput.wrap(out.bytes().toBytesRef().bytes);
            in.setTransportVersion(ver);
            IndexRequest serialized = new IndexRequest(in);
            assertThat(serialized.getDynamicTemplates(), anEmptyMap());
            serialized.decRef();
        }
        // old version
        {
            Map<String, String> dynamicTemplates = IntStream.range(0, randomIntBetween(1, 10))
                .boxed()
                .collect(Collectors.toMap(n -> "field-" + n, n -> "name-" + n));
            indexRequest.setDynamicTemplates(dynamicTemplates);
            TransportVersion ver = TransportVersionUtils.randomVersionBetween(
                random(),
                TransportVersions.V_7_0_0,
                TransportVersionUtils.getPreviousVersion(TransportVersions.V_7_13_0)
            );
            BytesStreamOutput out = new BytesStreamOutput();
            out.setTransportVersion(ver);
            IllegalArgumentException error = expectThrows(IllegalArgumentException.class, () -> indexRequest.writeTo(out));
            assertThat(
                error.getMessage(),
                equalTo("[dynamic_templates] parameter requires all nodes on " + Version.V_7_13_0 + " or later")
            );
        }
        // new version
        {
            Map<String, String> dynamicTemplates = IntStream.range(0, randomIntBetween(0, 10))
                .boxed()
                .collect(Collectors.toMap(n -> "field-" + n, n -> "name-" + n));
            indexRequest.setDynamicTemplates(dynamicTemplates);
            TransportVersion ver = TransportVersionUtils.randomVersionBetween(
                random(),
                TransportVersions.V_7_13_0,
                TransportVersion.current()
            );
            BytesStreamOutput out = new BytesStreamOutput();
            out.setTransportVersion(ver);
            indexRequest.writeTo(out);
            StreamInput in = StreamInput.wrap(out.bytes().toBytesRef().bytes);
            in.setTransportVersion(ver);
            IndexRequest serialized = new IndexRequest(in);
            assertThat(serialized.getDynamicTemplates(), equalTo(dynamicTemplates));
            serialized.decRef();
        }
        indexRequest.decRef();
    }

    public void testToStringSizeLimit() {
        IndexRequest request = new IndexRequest("index");

        String source = "{\"name\":\"value\"}";
        request.source(source, XContentType.JSON);
        assertEquals("index {[index][null], source[" + source + "]}", request.toString());

        source = Strings.format("""
            {"name":"%s"}
            """, randomUnicodeOfLength(IndexRequest.MAX_SOURCE_LENGTH_IN_TOSTRING));
        request.source(source, XContentType.JSON);
        int actualBytes = source.getBytes(StandardCharsets.UTF_8).length;
        assertEquals(
            "index {[index][null], source[n/a, actual length: ["
                + ByteSizeValue.ofBytes(actualBytes).toString()
                + "], max length: "
                + ByteSizeValue.ofBytes(IndexRequest.MAX_SOURCE_LENGTH_IN_TOSTRING).toString()
                + "]}",
            request.toString()
        );
        request.decRef();
    }

    public void testRejectsEmptyStringPipeline() {
        IndexRequest request = new IndexRequest("index");
        request.source("{}", XContentType.JSON);
        request.setPipeline("");
        ActionRequestValidationException validate = request.validate();
        assertThat(validate, notNullValue());
        assertThat(validate.getMessage(), containsString("pipeline cannot be an empty string"));
        request.decRef();
    }

    public void testGetConcreteWriteIndex() {
        Instant currentTime = ZonedDateTime.of(2022, 12, 12, 6, 0, 0, 0, ZoneOffset.UTC).toInstant();
        Instant start1 = currentTime.minus(6, ChronoUnit.HOURS);
        Instant end1 = currentTime.minus(2, ChronoUnit.HOURS);
        Instant start2 = currentTime.minus(2, ChronoUnit.HOURS);
        Instant end2 = currentTime.plus(2, ChronoUnit.HOURS);

        String tsdbDataStream = "logs_my-app_prod";
        var clusterState = DataStreamTestHelper.getClusterStateWithDataStream(
            tsdbDataStream,
            List.of(Tuple.tuple(start1, end1), Tuple.tuple(start2, end2))
        );
        var metadata = clusterState.getMetadata();

        String source = """
            {
                "@timestamp": $time
            }""";
        {
            // Not a create request => resolve to the latest backing index
            IndexRequest request = new IndexRequest(tsdbDataStream);
            request.source(renderSource(source, start1), XContentType.JSON);

            var result = request.getConcreteWriteIndex(metadata.getIndicesLookup().get(tsdbDataStream), metadata);
            assertThat(result, equalTo(metadata.dataStreams().get(tsdbDataStream).getIndices().get(1)));
            request.decRef();
        }
        {
            // Target is a regular index => resolve to this index only
            String indexName = metadata.getIndices().keySet().iterator().next();
            IndexRequest request = new IndexRequest(indexName);
            request.source(renderSource(source, randomFrom(start1, end1, start2, end2)), XContentType.JSON);

            var result = request.getConcreteWriteIndex(metadata.getIndicesLookup().get(indexName), metadata);
            assertThat(result.getName(), equalTo(indexName));
            request.decRef();
        }
        {
            String regularDataStream = "logs_another-app_prod";
            var backingIndex1 = DataStreamTestHelper.createBackingIndex(regularDataStream, 1).build();
            var backingIndex2 = DataStreamTestHelper.createBackingIndex(regularDataStream, 2).build();
            var metadata2 = Metadata.builder(metadata)
                .put(backingIndex1, true)
                .put(backingIndex2, true)
                .put(
                    DataStreamTestHelper.newInstance(
                        regularDataStream,
                        List.of(backingIndex1.getIndex(), backingIndex2.getIndex()),
                        2,
                        null
                    )
                )
                .build();
            // Target is a regular data stream => always resolve to the latest backing index
            IndexRequest request = new IndexRequest(regularDataStream);
            request.source(renderSource(source, randomFrom(start1, end1, start2, end2)), XContentType.JSON);

            var result = request.getConcreteWriteIndex(metadata2.getIndicesLookup().get(regularDataStream), metadata2);
            assertThat(result.getName(), equalTo(backingIndex2.getIndex().getName()));
            request.decRef();
        }
        {
            // provided timestamp resolves to the first backing index
            IndexRequest request = new IndexRequest(tsdbDataStream);
            request.opType(DocWriteRequest.OpType.CREATE);
            request.source(renderSource(source, start1), XContentType.JSON);

            var result = request.getConcreteWriteIndex(metadata.getIndicesLookup().get(tsdbDataStream), metadata);
            assertThat(result, equalTo(metadata.dataStreams().get(tsdbDataStream).getIndices().get(0)));
            request.decRef();
        }
        {
            // provided timestamp as millis since epoch resolves to the first backing index
            IndexRequest request = new IndexRequest(tsdbDataStream);
            request.opType(DocWriteRequest.OpType.CREATE);
            request.source(source.replace("$time", "" + start1.toEpochMilli()), XContentType.JSON);

            var result = request.getConcreteWriteIndex(metadata.getIndicesLookup().get(tsdbDataStream), metadata);
            assertThat(result, equalTo(metadata.dataStreams().get(tsdbDataStream).getIndices().get(0)));
            request.decRef();
        }
        {
            IndexRequest request = new IndexRequest(tsdbDataStream);
            request.opType(DocWriteRequest.OpType.CREATE);
            request.source(
                source.replace("$time", "\"" + DateFormatter.forPattern(FormatNames.STRICT_DATE.getName()).format(start1) + "\""),
                XContentType.JSON
            );

            var result = request.getConcreteWriteIndex(metadata.getIndicesLookup().get(tsdbDataStream), metadata);
            assertThat(result, equalTo(metadata.dataStreams().get(tsdbDataStream).getIndices().get(0)));
            request.decRef();
        }
        {
            // provided timestamp resolves to the latest backing index
            IndexRequest request = new IndexRequest(tsdbDataStream);
            request.opType(DocWriteRequest.OpType.CREATE);
            request.source(renderSource(source, start2), XContentType.JSON);

            var result = request.getConcreteWriteIndex(metadata.getIndicesLookup().get(tsdbDataStream), metadata);
            assertThat(result, equalTo(metadata.dataStreams().get(tsdbDataStream).getIndices().get(1)));
            request.decRef();
        }
        {
            // provided timestamp resolves to no index => fail with an exception
            IndexRequest request = new IndexRequest(tsdbDataStream);
            request.opType(DocWriteRequest.OpType.CREATE);
            request.source(renderSource(source, end2), XContentType.JSON);

            var e = expectThrows(
                IllegalArgumentException.class,
                () -> request.getConcreteWriteIndex(metadata.getIndicesLookup().get(tsdbDataStream), metadata)
            );
            assertThat(
                e.getMessage(),
                equalTo(
                    "the document timestamp [$time] is outside of ranges of currently writable indices [[$start1,$end1][$start2,$end2]]"
                        .replace("$time", formatInstant(end2))
                        .replace("$start1", formatInstant(start1))
                        .replace("$end1", formatInstant(end1))
                        .replace("$start2", formatInstant(start2))
                        .replace("$end2", formatInstant(end2))
                )
            );
            request.decRef();
        }

        {
            // no @timestamp field
            IndexRequest request = new IndexRequest(tsdbDataStream);
            request.opType(DocWriteRequest.OpType.CREATE);
            request.source(Map.of("foo", randomAlphaOfLength(5)), XContentType.JSON);
            var e = expectThrows(
                IllegalArgumentException.class,
                () -> request.getConcreteWriteIndex(metadata.getIndicesLookup().get(tsdbDataStream), metadata)
            );
            assertThat(
                e.getMessage(),
                equalTo(
                    "Error extracting data stream timestamp field: "
                        + "Failed to parse object: expecting token of type [START_OBJECT] but found [null]"
                )
            );
            request.decRef();
        }

        {
            // set error format timestamp
            IndexRequest request = new IndexRequest(tsdbDataStream);
            request.opType(DocWriteRequest.OpType.CREATE);
            request.source(Map.of("foo", randomAlphaOfLength(5)), XContentType.JSON);
            request.setRawTimestamp(10.0d);
            var e = expectThrows(
                IllegalArgumentException.class,
                () -> request.getConcreteWriteIndex(metadata.getIndicesLookup().get(tsdbDataStream), metadata)
            );
            assertThat(
                e.getMessage(),
                equalTo("Error get data stream timestamp field: timestamp [10.0] type [class java.lang.Double] error")
            );
            request.decRef();
        }
    }

    static String renderSource(String sourceTemplate, Instant instant) {
        return sourceTemplate.replace("$time", "\"" + formatInstant(instant) + "\"");
    }

    static String formatInstant(Instant instant) {
        return DateFormatter.forPattern(FormatNames.STRICT_DATE_OPTIONAL_TIME.getName()).format(instant);
    }

    public void testSerialization() throws IOException {
        // Note: IndexRequest does not implement equals or hashCode, so we can't test serialization in the usual way for a Writable
        IndexRequest indexRequest = createTestInstance();
        IndexRequest copy = copyWriteable(indexRequest, null, IndexRequest::new);
        assertThat(copy.getListExecutedPipelines(), equalTo(indexRequest.getListExecutedPipelines()));
        assertThat(copy.getExecutedPipelines(), equalTo(indexRequest.getExecutedPipelines()));
        assertThat(copy.getPipeline(), equalTo(indexRequest.getPipeline()));
        assertThat(copy.isRequireAlias(), equalTo(indexRequest.isRequireAlias()));
        assertThat(copy.ifSeqNo(), equalTo(indexRequest.ifSeqNo()));
        assertThat(copy.getFinalPipeline(), equalTo(indexRequest.getFinalPipeline()));
        assertThat(copy.ifPrimaryTerm(), equalTo(indexRequest.ifPrimaryTerm()));
<<<<<<< HEAD
        indexRequest.decRef();
        copy.decRef();
=======
        assertThat(copy.isRequireDataStream(), equalTo(indexRequest.isRequireDataStream()));
>>>>>>> bc8e0e78
    }

    private IndexRequest createTestInstance() {
        IndexRequest indexRequest = new IndexRequest(randomAlphaOfLength(20));
        indexRequest.setPipeline(randomAlphaOfLength(15));
        indexRequest.setRequestId(randomLong());
        indexRequest.setRequireAlias(randomBoolean());
        indexRequest.setRequireDataStream(randomBoolean());
        indexRequest.setIfSeqNo(randomNonNegativeLong());
        indexRequest.setFinalPipeline(randomAlphaOfLength(20));
        indexRequest.setIfPrimaryTerm(randomNonNegativeLong());
        indexRequest.setListExecutedPipelines(randomBoolean());
        for (int i = 0; i < randomIntBetween(0, 20); i++) {
            indexRequest.addPipeline(randomAlphaOfLength(20));
        }
        return indexRequest;
    }
}<|MERGE_RESOLUTION|>--- conflicted
+++ resolved
@@ -494,12 +494,9 @@
         assertThat(copy.ifSeqNo(), equalTo(indexRequest.ifSeqNo()));
         assertThat(copy.getFinalPipeline(), equalTo(indexRequest.getFinalPipeline()));
         assertThat(copy.ifPrimaryTerm(), equalTo(indexRequest.ifPrimaryTerm()));
-<<<<<<< HEAD
+        assertThat(copy.isRequireDataStream(), equalTo(indexRequest.isRequireDataStream()));
         indexRequest.decRef();
         copy.decRef();
-=======
-        assertThat(copy.isRequireDataStream(), equalTo(indexRequest.isRequireDataStream()));
->>>>>>> bc8e0e78
     }
 
     private IndexRequest createTestInstance() {
