--- conflicted
+++ resolved
@@ -42,11 +42,8 @@
 import java.util.concurrent.TimeUnit;
 import java.util.concurrent.atomic.AtomicBoolean;
 import java.util.concurrent.atomic.AtomicInteger;
-<<<<<<< HEAD
 import java.util.concurrent.atomic.AtomicReference;
-=======
 import java.util.stream.Collectors;
->>>>>>> 51863e82
 
 import static org.elasticsearch.cluster.coordination.AbstractCoordinatorTestCase.Cluster.EXTREME_DELAY_VARIABILITY;
 import static org.elasticsearch.cluster.coordination.CoordinationDiagnosticsService.ClusterFormationStateOrException;
@@ -386,7 +383,6 @@
         }
     }
 
-<<<<<<< HEAD
     public void testRedForNoMasterQueryingNonMaster() {
         try (Cluster cluster = new Cluster(3, true, Settings.EMPTY)) {
             createAndAddNonMasterNode(cluster);
@@ -415,7 +411,7 @@
                         // This one happens if we happen to be polling the still-reachable master-eligible node:
                         containsString("No master has been observed recently"),
                         // And this one happens if we poll one of the disconnected master-eligible nodes:
-                        containsString("Reaching out to a master-eligible node for more information, but no result yet.")
+                        containsString("No master node observed in the last 30s, and the master eligible nodes are unable to form a quorum")
                     )
                 );
                 CoordinationDiagnosticsStatus artificialRemoteStatus = randomValueOtherThan(
@@ -464,8 +460,6 @@
         }
     }
 
-    public void testRedForNoMaster() {
-=======
     public void testRedForNoMasterNoQuorum() {
         /*
          * This test brings up a 4-node cluster (3 master-eligible, one not). After the cluster stabilizes, one node is elected master.
@@ -474,7 +468,6 @@
          * elected master think that no quorum can be formed. Depending on timing, the node that had originally been elected master
          * either thinks that it is still master, or that no quorum can be formed.
          */
->>>>>>> 51863e82
         try (Cluster cluster = new Cluster(4, false, Settings.EMPTY)) {
             // The allNodesMasterEligible=false passed to the Cluster constructor does not guarantee a non-master node in the cluster:
             createAndAddNonMasterNode(cluster);
