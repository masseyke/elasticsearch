/*
 * Licensed to Elasticsearch under one or more contributor
 * license agreements. See the NOTICE file distributed with
 * this work for additional information regarding copyright
 * ownership. Elasticsearch licenses this file to you under
 * the Apache License, Version 2.0 (the "License"); you may
 * not use this file except in compliance with the License.
 * You may obtain a copy of the License at
 *
 *    http://www.apache.org/licenses/LICENSE-2.0
 *
 * Unless required by applicable law or agreed to in writing,
 * software distributed under the License is distributed on an
 * "AS IS" BASIS, WITHOUT WARRANTIES OR CONDITIONS OF ANY
 * KIND, either express or implied.  See the License for the
 * specific language governing permissions and limitations
 * under the License.
 */
package org.elasticsearch.search.aggregations.bucket.significant;

import org.apache.lucene.index.IndexReader;
import org.apache.lucene.index.PostingsEnum;
import org.apache.lucene.search.Filter;
import org.apache.lucene.search.IndexSearcher;
import org.apache.lucene.util.BytesRef;
import org.elasticsearch.ElasticsearchException;
import org.elasticsearch.ElasticsearchIllegalArgumentException;
import org.elasticsearch.common.ParseField;
import org.elasticsearch.common.lease.Releasable;
import org.elasticsearch.common.lucene.index.FilterableTermsEnum;
import org.elasticsearch.common.lucene.index.FreqTermsEnum;
import org.elasticsearch.index.mapper.FieldMapper;
import org.elasticsearch.search.aggregations.AggregationExecutionException;
import org.elasticsearch.search.aggregations.Aggregator;
import org.elasticsearch.search.aggregations.AggregatorBase;
import org.elasticsearch.search.aggregations.AggregatorFactories;
import org.elasticsearch.search.aggregations.InternalAggregation;
import org.elasticsearch.search.aggregations.NonCollectingAggregator;
import org.elasticsearch.search.aggregations.bucket.significant.heuristics.SignificanceHeuristic;
import org.elasticsearch.search.aggregations.bucket.terms.TermsAggregator;
import org.elasticsearch.search.aggregations.bucket.terms.support.IncludeExclude;
import org.elasticsearch.search.aggregations.reducers.Reducer;
import org.elasticsearch.search.aggregations.support.AggregationContext;
import org.elasticsearch.search.aggregations.support.ValuesSource;
import org.elasticsearch.search.aggregations.support.ValuesSourceAggregatorFactory;
import org.elasticsearch.search.aggregations.support.ValuesSourceConfig;
import org.elasticsearch.search.internal.SearchContext;

import java.io.IOException;
import java.util.List;
import java.util.Map;

/**
 *
 */
public class SignificantTermsAggregatorFactory extends ValuesSourceAggregatorFactory<ValuesSource> implements Releasable {

    public SignificanceHeuristic getSignificanceHeuristic() {
        return significanceHeuristic;
    }

    public enum ExecutionMode {

        MAP(new ParseField("map")) {

            @Override
            Aggregator create(String name, AggregatorFactories factories, ValuesSource valuesSource,
                              TermsAggregator.BucketCountThresholds bucketCountThresholds, IncludeExclude includeExclude,
<<<<<<< HEAD
                    AggregationContext aggregationContext, Aggregator parent, SignificantTermsAggregatorFactory termsAggregatorFactory,
                    List<Reducer> reducers, Map<String, Object> metaData) throws IOException {
                return new SignificantStringTermsAggregator(name, factories, valuesSource, bucketCountThresholds, includeExclude,
                        aggregationContext, parent, termsAggregatorFactory, reducers, metaData);
=======
                              AggregationContext aggregationContext, Aggregator parent, SignificantTermsAggregatorFactory termsAggregatorFactory, Map<String, Object> metaData) throws IOException {
                final IncludeExclude.StringFilter filter = includeExclude == null ? null : includeExclude.convertToStringFilter();
                return new SignificantStringTermsAggregator(name, factories, valuesSource, bucketCountThresholds, filter, aggregationContext, parent, termsAggregatorFactory, metaData);
>>>>>>> fcc09f62
            }

        },
        GLOBAL_ORDINALS(new ParseField("global_ordinals")) {

            @Override
            Aggregator create(String name, AggregatorFactories factories, ValuesSource valuesSource,
                              TermsAggregator.BucketCountThresholds bucketCountThresholds, IncludeExclude includeExclude,
                    AggregationContext aggregationContext, Aggregator parent, SignificantTermsAggregatorFactory termsAggregatorFactory,
                    List<Reducer> reducers, Map<String, Object> metaData) throws IOException {
                ValuesSource.Bytes.WithOrdinals valueSourceWithOrdinals = (ValuesSource.Bytes.WithOrdinals) valuesSource;
                IndexSearcher indexSearcher = aggregationContext.searchContext().searcher();
<<<<<<< HEAD
                return new GlobalOrdinalsSignificantTermsAggregator(name, factories, (ValuesSource.Bytes.WithOrdinals.FieldData) valuesSource, bucketCountThresholds, includeExclude, aggregationContext, parent, termsAggregatorFactory, reducers, metaData);
=======
                final IncludeExclude.OrdinalsFilter filter = includeExclude == null ? null : includeExclude.convertToOrdinalsFilter();
                return new GlobalOrdinalsSignificantTermsAggregator(name, factories, (ValuesSource.Bytes.WithOrdinals.FieldData) valuesSource, bucketCountThresholds, filter, aggregationContext, parent, termsAggregatorFactory, metaData);
>>>>>>> fcc09f62
            }

        },
        GLOBAL_ORDINALS_HASH(new ParseField("global_ordinals_hash")) {

            @Override
            Aggregator create(String name, AggregatorFactories factories, ValuesSource valuesSource,
                              TermsAggregator.BucketCountThresholds bucketCountThresholds, IncludeExclude includeExclude,
<<<<<<< HEAD
                    AggregationContext aggregationContext, Aggregator parent, SignificantTermsAggregatorFactory termsAggregatorFactory,
                    List<Reducer> reducers, Map<String, Object> metaData) throws IOException {
                return new GlobalOrdinalsSignificantTermsAggregator.WithHash(name, factories,
                        (ValuesSource.Bytes.WithOrdinals.FieldData) valuesSource, bucketCountThresholds, includeExclude,
                        aggregationContext, parent, termsAggregatorFactory, reducers, metaData);
=======
                              AggregationContext aggregationContext, Aggregator parent, SignificantTermsAggregatorFactory termsAggregatorFactory, Map<String, Object> metaData) throws IOException {
                final IncludeExclude.OrdinalsFilter filter = includeExclude == null ? null : includeExclude.convertToOrdinalsFilter();
                return new GlobalOrdinalsSignificantTermsAggregator.WithHash(name, factories, (ValuesSource.Bytes.WithOrdinals.FieldData) valuesSource, bucketCountThresholds, filter, aggregationContext, parent, termsAggregatorFactory, metaData);
>>>>>>> fcc09f62
            }
        };

        public static ExecutionMode fromString(String value) {
            for (ExecutionMode mode : values()) {
                if (mode.parseField.match(value)) {
                    return mode;
                }
            }
            throw new ElasticsearchIllegalArgumentException("Unknown `execution_hint`: [" + value + "], expected any of " + values());
        }

        private final ParseField parseField;

        ExecutionMode(ParseField parseField) {
            this.parseField = parseField;
        }

        abstract Aggregator create(String name, AggregatorFactories factories, ValuesSource valuesSource,
                                   TermsAggregator.BucketCountThresholds bucketCountThresholds, IncludeExclude includeExclude,
                AggregationContext aggregationContext, Aggregator parent, SignificantTermsAggregatorFactory termsAggregatorFactory,
                List<Reducer> reducers, Map<String, Object> metaData) throws IOException;

        @Override
        public String toString() {
            return parseField.getPreferredName();
        }
    }
    private final IncludeExclude includeExclude;
    private final String executionHint;
    private String indexedFieldName;
    private FieldMapper mapper;
    private FilterableTermsEnum termsEnum;
    private int numberOfAggregatorsCreated = 0;
    private Filter filter;
    private final TermsAggregator.BucketCountThresholds bucketCountThresholds;
    private final SignificanceHeuristic significanceHeuristic;

    protected TermsAggregator.BucketCountThresholds getBucketCountThresholds() {
        return new TermsAggregator.BucketCountThresholds(bucketCountThresholds);
    }

    public SignificantTermsAggregatorFactory(String name, ValuesSourceConfig valueSourceConfig, TermsAggregator.BucketCountThresholds bucketCountThresholds, IncludeExclude includeExclude,
                                             String executionHint, Filter filter, SignificanceHeuristic significanceHeuristic) {

        super(name, SignificantStringTerms.TYPE.name(), valueSourceConfig);
        this.bucketCountThresholds = bucketCountThresholds;
        this.includeExclude = includeExclude;
        this.executionHint = executionHint;
        this.significanceHeuristic = significanceHeuristic;
        if (!valueSourceConfig.unmapped()) {
            this.indexedFieldName = config.fieldContext().field();
            mapper = SearchContext.current().smartNameFieldMapper(indexedFieldName);
        }
        this.filter = filter;
    }

    @Override
    protected Aggregator createUnmapped(AggregationContext aggregationContext, Aggregator parent, List<Reducer> reducers,
            Map<String, Object> metaData) throws IOException {
        final InternalAggregation aggregation = new UnmappedSignificantTerms(name, bucketCountThresholds.getRequiredSize(),
                bucketCountThresholds.getMinDocCount(), reducers, metaData);
        return new NonCollectingAggregator(name, aggregationContext, parent, reducers, metaData) {
            @Override
            public InternalAggregation buildEmptyAggregation() {
                return aggregation;
            }
        };
    }

    @Override
    protected Aggregator doCreateInternal(ValuesSource valuesSource, AggregationContext aggregationContext, Aggregator parent,
            boolean collectsFromSingleBucket, List<Reducer> reducers, Map<String, Object> metaData) throws IOException {
        if (collectsFromSingleBucket == false) {
            return asMultiBucketAggregator(this, aggregationContext, parent);
        }

        numberOfAggregatorsCreated++;

        if (valuesSource instanceof ValuesSource.Bytes) {
            ExecutionMode execution = null;
            if (executionHint != null) {
                execution = ExecutionMode.fromString(executionHint);
            }
            if (!(valuesSource instanceof ValuesSource.Bytes.WithOrdinals)) {
                execution = ExecutionMode.MAP;
            }
            if (execution == null) {
                if (Aggregator.descendsFromBucketAggregator(parent)) {
                    execution = ExecutionMode.GLOBAL_ORDINALS_HASH;
                } else {
                    execution = ExecutionMode.GLOBAL_ORDINALS;
                }
            }
            assert execution != null;
            return execution.create(name, factories, valuesSource, bucketCountThresholds, includeExclude, aggregationContext, parent, this,
                    reducers, metaData);
        }

        
        if ((includeExclude != null) && (includeExclude.isRegexBased())) {
            throw new AggregationExecutionException("Aggregation [" + name + "] cannot support regular expression style include/exclude " +
                    "settings as they can only be applied to string fields. Use an array of numeric values for include/exclude clauses used to filter numeric fields");
        }

        if (valuesSource instanceof ValuesSource.Numeric) {

            if (((ValuesSource.Numeric) valuesSource).isFloatingPoint()) {
                throw new UnsupportedOperationException("No support for examining floating point numerics");
            }
            IncludeExclude.LongFilter longFilter = null;
            if (includeExclude != null) {
                longFilter = includeExclude.convertToLongFilter();
            }
            return new SignificantLongTermsAggregator(name, factories, (ValuesSource.Numeric) valuesSource, config.format(),
                    bucketCountThresholds, aggregationContext, parent, this, longFilter, reducers, metaData);
        }

        throw new AggregationExecutionException("sigfnificant_terms aggregation cannot be applied to field [" + config.fieldContext().field() +
                "]. It can only be applied to numeric or string fields.");
    }

    /**
     * Creates the TermsEnum (if not already created) and must be called before any calls to getBackgroundFrequency
     * @param context The aggregation context 
     * @return The number of documents in the index (after an optional filter might have been applied)
     */
    public long prepareBackground(AggregationContext context) {
        if (termsEnum != null) {
            // already prepared - return 
            return termsEnum.getNumDocs();
        }
        SearchContext searchContext = context.searchContext();
        IndexReader reader = searchContext.searcher().getIndexReader();
        try {
            if (numberOfAggregatorsCreated == 1) {
                // Setup a termsEnum for sole use by one aggregator
                termsEnum = new FilterableTermsEnum(reader, indexedFieldName, PostingsEnum.NONE, filter);
            } else {
                // When we have > 1 agg we have possibility of duplicate term frequency lookups 
                // and so use a TermsEnum that caches results of all term lookups
                termsEnum = new FreqTermsEnum(reader, indexedFieldName, true, false, filter, searchContext.bigArrays());
            }
        } catch (IOException e) {
            throw new ElasticsearchException("failed to build terms enumeration", e);
        }
        return termsEnum.getNumDocs();
    }

    public long getBackgroundFrequency(BytesRef termBytes) {
        assert termsEnum != null; // having failed to find a field in the index we don't expect any calls for frequencies
        long result = 0;
        try {
            if (termsEnum.seekExact(termBytes)) {
                result = termsEnum.docFreq();
            }
        } catch (IOException e) {
            throw new ElasticsearchException("IOException loading background document frequency info", e);
        }
        return result;
    }


    public long getBackgroundFrequency(long term) {
        BytesRef indexedVal = mapper.indexedValueForSearch(term);
        return getBackgroundFrequency(indexedVal);
    }

    @Override
    public void close() throws ElasticsearchException {
        try {
            if (termsEnum instanceof Releasable) {
                ((Releasable) termsEnum).close();
            }
        } finally {
            termsEnum = null;
        }
    }
}<|MERGE_RESOLUTION|>--- conflicted
+++ resolved
@@ -32,7 +32,6 @@
 import org.elasticsearch.index.mapper.FieldMapper;
 import org.elasticsearch.search.aggregations.AggregationExecutionException;
 import org.elasticsearch.search.aggregations.Aggregator;
-import org.elasticsearch.search.aggregations.AggregatorBase;
 import org.elasticsearch.search.aggregations.AggregatorFactories;
 import org.elasticsearch.search.aggregations.InternalAggregation;
 import org.elasticsearch.search.aggregations.NonCollectingAggregator;
@@ -65,17 +64,12 @@
 
             @Override
             Aggregator create(String name, AggregatorFactories factories, ValuesSource valuesSource,
-                              TermsAggregator.BucketCountThresholds bucketCountThresholds, IncludeExclude includeExclude,
-<<<<<<< HEAD
+                    TermsAggregator.BucketCountThresholds bucketCountThresholds, IncludeExclude includeExclude,
                     AggregationContext aggregationContext, Aggregator parent, SignificantTermsAggregatorFactory termsAggregatorFactory,
                     List<Reducer> reducers, Map<String, Object> metaData) throws IOException {
-                return new SignificantStringTermsAggregator(name, factories, valuesSource, bucketCountThresholds, includeExclude,
+                final IncludeExclude.StringFilter filter = includeExclude == null ? null : includeExclude.convertToStringFilter();
+                return new SignificantStringTermsAggregator(name, factories, valuesSource, bucketCountThresholds, filter,
                         aggregationContext, parent, termsAggregatorFactory, reducers, metaData);
-=======
-                              AggregationContext aggregationContext, Aggregator parent, SignificantTermsAggregatorFactory termsAggregatorFactory, Map<String, Object> metaData) throws IOException {
-                final IncludeExclude.StringFilter filter = includeExclude == null ? null : includeExclude.convertToStringFilter();
-                return new SignificantStringTermsAggregator(name, factories, valuesSource, bucketCountThresholds, filter, aggregationContext, parent, termsAggregatorFactory, metaData);
->>>>>>> fcc09f62
             }
 
         },
@@ -88,12 +82,8 @@
                     List<Reducer> reducers, Map<String, Object> metaData) throws IOException {
                 ValuesSource.Bytes.WithOrdinals valueSourceWithOrdinals = (ValuesSource.Bytes.WithOrdinals) valuesSource;
                 IndexSearcher indexSearcher = aggregationContext.searchContext().searcher();
-<<<<<<< HEAD
-                return new GlobalOrdinalsSignificantTermsAggregator(name, factories, (ValuesSource.Bytes.WithOrdinals.FieldData) valuesSource, bucketCountThresholds, includeExclude, aggregationContext, parent, termsAggregatorFactory, reducers, metaData);
-=======
                 final IncludeExclude.OrdinalsFilter filter = includeExclude == null ? null : includeExclude.convertToOrdinalsFilter();
-                return new GlobalOrdinalsSignificantTermsAggregator(name, factories, (ValuesSource.Bytes.WithOrdinals.FieldData) valuesSource, bucketCountThresholds, filter, aggregationContext, parent, termsAggregatorFactory, metaData);
->>>>>>> fcc09f62
+                return new GlobalOrdinalsSignificantTermsAggregator(name, factories, (ValuesSource.Bytes.WithOrdinals.FieldData) valuesSource, bucketCountThresholds, filter, aggregationContext, parent, termsAggregatorFactory, reducers, metaData);
             }
 
         },
@@ -102,17 +92,12 @@
             @Override
             Aggregator create(String name, AggregatorFactories factories, ValuesSource valuesSource,
                               TermsAggregator.BucketCountThresholds bucketCountThresholds, IncludeExclude includeExclude,
-<<<<<<< HEAD
                     AggregationContext aggregationContext, Aggregator parent, SignificantTermsAggregatorFactory termsAggregatorFactory,
                     List<Reducer> reducers, Map<String, Object> metaData) throws IOException {
+                final IncludeExclude.OrdinalsFilter filter = includeExclude == null ? null : includeExclude.convertToOrdinalsFilter();
                 return new GlobalOrdinalsSignificantTermsAggregator.WithHash(name, factories,
-                        (ValuesSource.Bytes.WithOrdinals.FieldData) valuesSource, bucketCountThresholds, includeExclude,
+                        (ValuesSource.Bytes.WithOrdinals.FieldData) valuesSource, bucketCountThresholds, filter,
                         aggregationContext, parent, termsAggregatorFactory, reducers, metaData);
-=======
-                              AggregationContext aggregationContext, Aggregator parent, SignificantTermsAggregatorFactory termsAggregatorFactory, Map<String, Object> metaData) throws IOException {
-                final IncludeExclude.OrdinalsFilter filter = includeExclude == null ? null : includeExclude.convertToOrdinalsFilter();
-                return new GlobalOrdinalsSignificantTermsAggregator.WithHash(name, factories, (ValuesSource.Bytes.WithOrdinals.FieldData) valuesSource, bucketCountThresholds, filter, aggregationContext, parent, termsAggregatorFactory, metaData);
->>>>>>> fcc09f62
             }
         };
 
