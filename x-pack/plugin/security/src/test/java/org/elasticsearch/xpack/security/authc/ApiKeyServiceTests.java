/*
 * Copyright Elasticsearch B.V. and/or licensed to Elasticsearch B.V. under one
 * or more contributor license agreements. Licensed under the Elastic License
 * 2.0; you may not use this file except in compliance with the Elastic License
 * 2.0.
 */

package org.elasticsearch.xpack.security.authc;

import org.apache.logging.log4j.Level;
import org.apache.logging.log4j.LogManager;
import org.apache.logging.log4j.Logger;
import org.apache.lucene.search.TotalHits;
import org.elasticsearch.ElasticsearchException;
import org.elasticsearch.TransportVersion;
import org.elasticsearch.TransportVersions;
import org.elasticsearch.Version;
import org.elasticsearch.action.ActionListener;
import org.elasticsearch.action.DocWriteRequest;
import org.elasticsearch.action.DocWriteResponse;
import org.elasticsearch.action.bulk.BulkAction;
import org.elasticsearch.action.bulk.BulkItemResponse;
import org.elasticsearch.action.bulk.BulkRequest;
import org.elasticsearch.action.bulk.BulkRequestBuilder;
import org.elasticsearch.action.bulk.BulkResponse;
import org.elasticsearch.action.get.GetRequest;
import org.elasticsearch.action.index.IndexRequest;
import org.elasticsearch.action.index.IndexRequestBuilder;
import org.elasticsearch.action.index.IndexResponse;
import org.elasticsearch.action.search.SearchRequest;
import org.elasticsearch.action.search.SearchRequestBuilder;
import org.elasticsearch.action.search.SearchResponse;
import org.elasticsearch.action.support.PlainActionFuture;
import org.elasticsearch.action.update.UpdateRequestBuilder;
import org.elasticsearch.action.update.UpdateResponse;
import org.elasticsearch.client.internal.Client;
import org.elasticsearch.cluster.ClusterState;
import org.elasticsearch.cluster.service.ClusterService;
import org.elasticsearch.common.Strings;
import org.elasticsearch.common.bytes.BytesArray;
import org.elasticsearch.common.bytes.BytesReference;
import org.elasticsearch.common.cache.Cache;
import org.elasticsearch.common.logging.Loggers;
import org.elasticsearch.common.settings.ClusterSettings;
import org.elasticsearch.common.settings.SecureString;
import org.elasticsearch.common.settings.Settings;
import org.elasticsearch.common.util.concurrent.AbstractRunnable;
import org.elasticsearch.common.util.concurrent.EsExecutors;
import org.elasticsearch.common.util.concurrent.EsRejectedExecutionException;
import org.elasticsearch.common.util.concurrent.ListenableFuture;
import org.elasticsearch.common.util.concurrent.ThreadContext;
import org.elasticsearch.common.util.set.Sets;
import org.elasticsearch.common.xcontent.LoggingDeprecationHandler;
import org.elasticsearch.common.xcontent.XContentHelper;
import org.elasticsearch.core.Nullable;
import org.elasticsearch.core.TimeValue;
import org.elasticsearch.index.get.GetResult;
import org.elasticsearch.index.query.BoolQueryBuilder;
import org.elasticsearch.index.query.QueryBuilders;
import org.elasticsearch.index.shard.ShardId;
import org.elasticsearch.search.SearchHit;
import org.elasticsearch.search.SearchHits;
import org.elasticsearch.search.internal.InternalSearchResponse;
import org.elasticsearch.test.ClusterServiceUtils;
import org.elasticsearch.test.ESTestCase;
import org.elasticsearch.test.MockLogAppender;
import org.elasticsearch.test.TransportVersionUtils;
import org.elasticsearch.test.VersionUtils;
import org.elasticsearch.test.XContentTestUtils;
import org.elasticsearch.threadpool.FixedExecutorBuilder;
import org.elasticsearch.threadpool.TestThreadPool;
import org.elasticsearch.threadpool.ThreadPool;
import org.elasticsearch.xcontent.NamedXContentRegistry;
import org.elasticsearch.xcontent.ToXContent;
import org.elasticsearch.xcontent.XContentBuilder;
import org.elasticsearch.xcontent.XContentParserConfiguration;
import org.elasticsearch.xcontent.XContentType;
import org.elasticsearch.xcontent.json.JsonXContent;
import org.elasticsearch.xpack.core.XPackSettings;
import org.elasticsearch.xpack.core.security.SecurityContext;
import org.elasticsearch.xpack.core.security.action.ClearSecurityCacheAction;
import org.elasticsearch.xpack.core.security.action.ClearSecurityCacheRequest;
import org.elasticsearch.xpack.core.security.action.ClearSecurityCacheResponse;
import org.elasticsearch.xpack.core.security.action.apikey.AbstractCreateApiKeyRequest;
import org.elasticsearch.xpack.core.security.action.apikey.ApiKey;
import org.elasticsearch.xpack.core.security.action.apikey.ApiKeyTests;
import org.elasticsearch.xpack.core.security.action.apikey.BaseUpdateApiKeyRequest;
import org.elasticsearch.xpack.core.security.action.apikey.BulkUpdateApiKeyRequest;
import org.elasticsearch.xpack.core.security.action.apikey.BulkUpdateApiKeyResponse;
import org.elasticsearch.xpack.core.security.action.apikey.CreateApiKeyRequest;
import org.elasticsearch.xpack.core.security.action.apikey.CreateApiKeyResponse;
import org.elasticsearch.xpack.core.security.action.apikey.CrossClusterApiKeyRoleDescriptorBuilder;
import org.elasticsearch.xpack.core.security.action.apikey.GetApiKeyResponse;
import org.elasticsearch.xpack.core.security.action.apikey.InvalidateApiKeyResponse;
import org.elasticsearch.xpack.core.security.authc.Authentication;
import org.elasticsearch.xpack.core.security.authc.Authentication.RealmRef;
import org.elasticsearch.xpack.core.security.authc.AuthenticationField;
import org.elasticsearch.xpack.core.security.authc.AuthenticationResult;
import org.elasticsearch.xpack.core.security.authc.AuthenticationTestHelper;
import org.elasticsearch.xpack.core.security.authc.AuthenticationTests;
import org.elasticsearch.xpack.core.security.authc.RealmDomain;
import org.elasticsearch.xpack.core.security.authc.support.AuthenticationContextSerializer;
import org.elasticsearch.xpack.core.security.authc.support.Hasher;
import org.elasticsearch.xpack.core.security.authz.RoleDescriptor;
import org.elasticsearch.xpack.core.security.authz.RoleDescriptorTests;
import org.elasticsearch.xpack.core.security.authz.RoleRestrictionTests;
import org.elasticsearch.xpack.core.security.authz.privilege.ApplicationPrivilege;
import org.elasticsearch.xpack.core.security.authz.privilege.ClusterPrivilegeResolver;
import org.elasticsearch.xpack.core.security.authz.store.RoleReference;
import org.elasticsearch.xpack.core.security.user.User;
import org.elasticsearch.xpack.security.authc.ApiKeyService.ApiKeyCredentials;
import org.elasticsearch.xpack.security.authc.ApiKeyService.ApiKeyDoc;
import org.elasticsearch.xpack.security.authc.ApiKeyService.CachedApiKeyHashResult;
import org.elasticsearch.xpack.security.authz.store.NativePrivilegeStore;
import org.elasticsearch.xpack.security.support.CacheInvalidatorRegistry;
import org.elasticsearch.xpack.security.support.FeatureNotEnabledException;
import org.elasticsearch.xpack.security.support.SecurityIndexManager;
import org.elasticsearch.xpack.security.test.SecurityMocks;
import org.junit.After;
import org.junit.Before;
import org.mockito.ArgumentMatcher;
import org.mockito.Mockito;

import java.io.IOException;
import java.io.UncheckedIOException;
import java.nio.charset.StandardCharsets;
import java.time.Clock;
import java.time.Duration;
import java.time.Instant;
import java.time.temporal.ChronoUnit;
import java.util.ArrayList;
import java.util.Arrays;
import java.util.Base64;
import java.util.Collection;
import java.util.Collections;
import java.util.HashMap;
import java.util.HashSet;
import java.util.List;
import java.util.Map;
import java.util.Set;
import java.util.concurrent.CompletableFuture;
import java.util.concurrent.ExecutionException;
import java.util.concurrent.ExecutorService;
import java.util.concurrent.Semaphore;
import java.util.concurrent.atomic.AtomicBoolean;
import java.util.concurrent.atomic.AtomicInteger;
import java.util.concurrent.atomic.AtomicReference;
import java.util.function.Function;
import java.util.stream.Collectors;
import java.util.stream.IntStream;

import static org.elasticsearch.index.seqno.SequenceNumbers.UNASSIGNED_PRIMARY_TERM;
import static org.elasticsearch.index.seqno.SequenceNumbers.UNASSIGNED_SEQ_NO;
import static org.elasticsearch.test.ActionListenerUtils.anyActionListener;
import static org.elasticsearch.test.SecurityIntegTestCase.getFastStoredHashAlgoForTests;
import static org.elasticsearch.test.TestMatchers.throwableWithMessage;
import static org.elasticsearch.transport.RemoteClusterPortSettings.TRANSPORT_VERSION_ADVANCED_REMOTE_CLUSTER_SECURITY;
import static org.elasticsearch.xpack.core.security.action.apikey.CreateCrossClusterApiKeyRequestTests.randomCrossClusterApiKeyAccessField;
import static org.elasticsearch.xpack.core.security.authc.AuthenticationField.API_KEY_ID_KEY;
import static org.elasticsearch.xpack.core.security.authc.AuthenticationField.API_KEY_METADATA_KEY;
import static org.elasticsearch.xpack.core.security.authc.AuthenticationField.API_KEY_TYPE_KEY;
import static org.elasticsearch.xpack.core.security.authz.RoleDescriptor.WORKFLOWS_RESTRICTION_VERSION;
import static org.elasticsearch.xpack.core.security.authz.store.ReservedRolesStore.SUPERUSER_ROLE_DESCRIPTOR;
import static org.elasticsearch.xpack.core.security.test.TestRestrictedIndices.INTERNAL_SECURITY_MAIN_INDEX_7;
import static org.elasticsearch.xpack.security.Security.SECURITY_CRYPTO_THREAD_POOL_NAME;
import static org.elasticsearch.xpack.security.authc.ApiKeyService.LEGACY_SUPERUSER_ROLE_DESCRIPTOR;
import static org.elasticsearch.xpack.security.support.SecuritySystemIndices.SECURITY_MAIN_ALIAS;
import static org.hamcrest.Matchers.anEmptyMap;
import static org.hamcrest.Matchers.arrayContaining;
import static org.hamcrest.Matchers.contains;
import static org.hamcrest.Matchers.containsInAnyOrder;
import static org.hamcrest.Matchers.containsString;
import static org.hamcrest.Matchers.emptyArray;
import static org.hamcrest.Matchers.emptyIterable;
import static org.hamcrest.Matchers.equalTo;
import static org.hamcrest.Matchers.hasEntry;
import static org.hamcrest.Matchers.hasSize;
import static org.hamcrest.Matchers.instanceOf;
import static org.hamcrest.Matchers.is;
import static org.hamcrest.Matchers.lessThanOrEqualTo;
import static org.hamcrest.Matchers.not;
import static org.hamcrest.Matchers.notNullValue;
import static org.hamcrest.Matchers.nullValue;
import static org.hamcrest.Matchers.sameInstance;
import static org.mockito.ArgumentMatchers.any;
import static org.mockito.ArgumentMatchers.anyString;
import static org.mockito.ArgumentMatchers.argThat;
import static org.mockito.ArgumentMatchers.eq;
import static org.mockito.Mockito.doAnswer;
import static org.mockito.Mockito.mock;
import static org.mockito.Mockito.never;
import static org.mockito.Mockito.spy;
import static org.mockito.Mockito.times;
import static org.mockito.Mockito.verify;
import static org.mockito.Mockito.when;

public class ApiKeyServiceTests extends ESTestCase {

    private ThreadPool threadPool;
    private Client client;
    private SecurityIndexManager securityIndex;
    private CacheInvalidatorRegistry cacheInvalidatorRegistry;
    private Clock clock;

    @Before
    public void createThreadPool() {
        threadPool = Mockito.spy(
            new TestThreadPool(
                "api key service tests",
                new FixedExecutorBuilder(
                    Settings.EMPTY,
                    SECURITY_CRYPTO_THREAD_POOL_NAME,
                    1,
                    1000,
                    "xpack.security.crypto.thread_pool",
                    EsExecutors.TaskTrackingConfig.DO_NOT_TRACK
                )
            )
        );
    }

    @After
    public void stopThreadPool() {
        terminate(threadPool);
    }

    @Before
    public void setupMocks() {
        this.client = mock(Client.class);
        this.securityIndex = SecurityMocks.mockSecurityIndexManager();
        this.cacheInvalidatorRegistry = mock(CacheInvalidatorRegistry.class);
        // Mock a clock that returns real clock time by default
        clock = mock(Clock.class);
        doAnswer(invocation -> Instant.now()).when(clock).instant();
    }

    public void testCreateApiKeyUsesBulkIndexAction() throws Exception {
        final Settings settings = Settings.builder().put(XPackSettings.API_KEY_SERVICE_ENABLED_SETTING.getKey(), true).build();
        final ApiKeyService service = createApiKeyService(settings);
        final Authentication authentication = AuthenticationTestHelper.builder()
            .user(new User("alice", "superuser"))
            .realmRef(new RealmRef("file", "file", "node-1"))
            .build(false);
        final CreateApiKeyRequest createApiKeyRequest = new CreateApiKeyRequest("key-1", null, null);
<<<<<<< HEAD
        when(client.prepareIndex(anyString())).thenReturn(new IndexRequestBuilder(client, IndexAction.INSTANCE));
        try (BulkRequestBuilder bulkRequestBuilder = new BulkRequestBuilder(client, BulkAction.INSTANCE)) {
            when(client.prepareBulk()).thenReturn(bulkRequestBuilder);
            when(client.threadPool()).thenReturn(threadPool);
            final AtomicBoolean bulkActionInvoked = new AtomicBoolean(false);
            doAnswer(inv -> {
                final Object[] args = inv.getArguments();
                BulkRequest bulkRequest = (BulkRequest) args[1];
                assertThat(bulkRequest.numberOfActions(), is(1));
                assertThat(bulkRequest.requests().get(0), instanceOf(IndexRequest.class));
                IndexRequest indexRequest = (IndexRequest) bulkRequest.requests().get(0);
                assertThat(indexRequest.id(), is(createApiKeyRequest.getId()));
                // The index request has opType create so that it will *not* override any existing document
                assertThat(indexRequest.opType(), is(DocWriteRequest.OpType.CREATE));
                bulkActionInvoked.set(true);
                return null;
            }).when(client).execute(eq(BulkAction.INSTANCE), any(BulkRequest.class), any());
            service.createApiKey(authentication, createApiKeyRequest, Set.of(), new PlainActionFuture<>());
            assertBusy(() -> assertTrue(bulkActionInvoked.get()));
        }
=======
        when(client.prepareIndex(anyString())).thenReturn(new IndexRequestBuilder(client));
        when(client.prepareBulk()).thenReturn(new BulkRequestBuilder(client));
        when(client.threadPool()).thenReturn(threadPool);
        final AtomicBoolean bulkActionInvoked = new AtomicBoolean(false);
        doAnswer(inv -> {
            final Object[] args = inv.getArguments();
            BulkRequest bulkRequest = (BulkRequest) args[1];
            assertThat(bulkRequest.numberOfActions(), is(1));
            assertThat(bulkRequest.requests().get(0), instanceOf(IndexRequest.class));
            IndexRequest indexRequest = (IndexRequest) bulkRequest.requests().get(0);
            assertThat(indexRequest.id(), is(createApiKeyRequest.getId()));
            // The index request has opType create so that it will *not* override any existing document
            assertThat(indexRequest.opType(), is(DocWriteRequest.OpType.CREATE));
            bulkActionInvoked.set(true);
            return null;
        }).when(client).execute(eq(BulkAction.INSTANCE), any(BulkRequest.class), any());
        service.createApiKey(authentication, createApiKeyRequest, Set.of(), new PlainActionFuture<>());
        assertBusy(() -> assertTrue(bulkActionInvoked.get()));
>>>>>>> 6787765c
    }

    @SuppressWarnings("unchecked")
    public void testGetApiKeys() throws Exception {
        final long now = randomMillisUpToYear9999();
        when(clock.instant()).thenReturn(Instant.ofEpochMilli(now));
        final Settings settings = Settings.builder().put(XPackSettings.API_KEY_SERVICE_ENABLED_SETTING.getKey(), true).build();
        when(client.threadPool()).thenReturn(threadPool);
        SearchRequestBuilder searchRequestBuilder = Mockito.spy(new SearchRequestBuilder(client));
        when(client.prepareSearch(eq(SECURITY_MAIN_ALIAS))).thenReturn(searchRequestBuilder);
        final ApiKeyService service = createApiKeyService(settings);
        final AtomicReference<SearchRequest> searchRequest = new AtomicReference<>();
        doAnswer(invocationOnMock -> {
            searchRequest.set((SearchRequest) invocationOnMock.getArguments()[0]);
            ActionListener<SearchResponse> listener = (ActionListener<SearchResponse>) invocationOnMock.getArguments()[1];
            listener.onResponse(SearchResponse.empty(() -> 1L, SearchResponse.Clusters.EMPTY));
            return null;
        }).when(client).search(any(SearchRequest.class), anyActionListener());
        String[] realmNames = generateRandomStringArray(4, 4, true, true);
        String username = randomFrom(randomAlphaOfLengthBetween(3, 8), null);
        String apiKeyName = randomFrom(randomAlphaOfLengthBetween(3, 8), null);
        String[] apiKeyIds = generateRandomStringArray(4, 4, true, true);
        PlainActionFuture<GetApiKeyResponse> getApiKeyResponsePlainActionFuture = new PlainActionFuture<>();
        final boolean activeOnly = randomBoolean();
        service.getApiKeys(realmNames, username, apiKeyName, apiKeyIds, randomBoolean(), activeOnly, getApiKeyResponsePlainActionFuture);
        final BoolQueryBuilder boolQuery = QueryBuilders.boolQuery().filter(QueryBuilders.termQuery("doc_type", "api_key"));
        if (realmNames != null && realmNames.length > 0) {
            if (realmNames.length == 1) {
                boolQuery.filter(QueryBuilders.termQuery("creator.realm", realmNames[0]));
            } else {
                final BoolQueryBuilder realmsQuery = QueryBuilders.boolQuery();
                for (String realmName : realmNames) {
                    realmsQuery.should(QueryBuilders.termQuery("creator.realm", realmName));
                }
                realmsQuery.minimumShouldMatch(1);
                boolQuery.filter(realmsQuery);
            }
        }
        if (Strings.hasText(username)) {
            boolQuery.filter(QueryBuilders.termQuery("creator.principal", username));
        }
        if (Strings.hasText(apiKeyName) && "*".equals(apiKeyName) == false) {
            if (apiKeyName.endsWith("*")) {
                boolQuery.filter(QueryBuilders.prefixQuery("name", apiKeyName.substring(0, apiKeyName.length() - 1)));
            } else {
                boolQuery.filter(QueryBuilders.termQuery("name", apiKeyName));
            }
        }
        if (apiKeyIds != null && apiKeyIds.length > 0) {
            boolQuery.filter(QueryBuilders.idsQuery().addIds(apiKeyIds));
        }
        if (activeOnly) {
            boolQuery.filter(QueryBuilders.termQuery("api_key_invalidated", false));
            final BoolQueryBuilder expiredQuery = QueryBuilders.boolQuery();
            expiredQuery.should(QueryBuilders.rangeQuery("expiration_time").gt(now));
            expiredQuery.should(QueryBuilders.boolQuery().mustNot(QueryBuilders.existsQuery("expiration_time")));
            boolQuery.filter(expiredQuery);
        }
        verify(searchRequestBuilder).setQuery(eq(boolQuery));
        verify(searchRequestBuilder).setFetchSource(eq(true));
        assertThat(searchRequest.get().source().query(), is(boolQuery));
        GetApiKeyResponse getApiKeyResponse = getApiKeyResponsePlainActionFuture.get();
        assertThat(getApiKeyResponse.getApiKeyInfos(), emptyArray());
    }

    @SuppressWarnings("unchecked")
    public void testInvalidateApiKeys() throws Exception {
        final Settings settings = Settings.builder().put(XPackSettings.API_KEY_SERVICE_ENABLED_SETTING.getKey(), true).build();
        when(client.threadPool()).thenReturn(threadPool);
        SearchRequestBuilder searchRequestBuilder = Mockito.spy(new SearchRequestBuilder(client));
        when(client.prepareSearch(eq(SECURITY_MAIN_ALIAS))).thenReturn(searchRequestBuilder);
        final ApiKeyService service = createApiKeyService(settings);
        final AtomicReference<SearchRequest> searchRequest = new AtomicReference<>();
        doAnswer(invocationOnMock -> {
            searchRequest.set((SearchRequest) invocationOnMock.getArguments()[0]);
            ActionListener<SearchResponse> listener = (ActionListener<SearchResponse>) invocationOnMock.getArguments()[1];
            listener.onResponse(SearchResponse.empty(() -> 1L, SearchResponse.Clusters.EMPTY));
            return null;
        }).when(client).search(any(SearchRequest.class), anyActionListener());
        PlainActionFuture<InvalidateApiKeyResponse> listener = new PlainActionFuture<>();
        service.invalidateApiKeys(
            randomFrom(new String[0], null),
            randomFrom("", null),
            randomFrom("", null),
            randomFrom(new String[0], null),
            listener
        );
        ExecutionException e = expectThrows(ExecutionException.class, () -> listener.get());
        assertThat(e.getCause(), instanceOf(IllegalArgumentException.class));
        assertThat(e.getCause().getMessage(), containsString("One of [api key id, api key name, username, realm name] must be specified"));
        String[] realmNames = generateRandomStringArray(4, 4, true, true);
        String username = randomFrom(randomAlphaOfLengthBetween(3, 8), null);
        String apiKeyName = randomFrom(randomAlphaOfLengthBetween(3, 8), null);
        String[] apiKeyIds = generateRandomStringArray(4, 4, true, true);
        if ((realmNames == null || realmNames.length == 0)
            && Strings.hasText(username) == false
            && Strings.hasText(apiKeyName) == false
            && (apiKeyIds == null || apiKeyIds.length == 0)) {
            username = randomAlphaOfLengthBetween(3, 8);
        }
        PlainActionFuture<InvalidateApiKeyResponse> invalidateApiKeyResponseListener = new PlainActionFuture<>();
        service.invalidateApiKeys(realmNames, username, apiKeyName, apiKeyIds, invalidateApiKeyResponseListener);
        final BoolQueryBuilder boolQuery = QueryBuilders.boolQuery().filter(QueryBuilders.termQuery("doc_type", "api_key"));
        if (realmNames != null && realmNames.length > 0) {
            if (realmNames.length == 1) {
                boolQuery.filter(QueryBuilders.termQuery("creator.realm", realmNames[0]));
            } else {
                final BoolQueryBuilder realmsQuery = QueryBuilders.boolQuery();
                for (String realmName : realmNames) {
                    realmsQuery.should(QueryBuilders.termQuery("creator.realm", realmName));
                }
                realmsQuery.minimumShouldMatch(1);
                boolQuery.filter(realmsQuery);
            }
        }
        if (Strings.hasText(username)) {
            boolQuery.filter(QueryBuilders.termQuery("creator.principal", username));
        }
        if (Strings.hasText(apiKeyName) && "*".equals(apiKeyName) == false) {
            if (apiKeyName.endsWith("*")) {
                boolQuery.filter(QueryBuilders.prefixQuery("name", apiKeyName.substring(0, apiKeyName.length() - 1)));
            } else {
                boolQuery.filter(QueryBuilders.termQuery("name", apiKeyName));
            }
        }
        if (apiKeyIds != null && apiKeyIds.length > 0) {
            boolQuery.filter(QueryBuilders.idsQuery().addIds(apiKeyIds));
        }
        boolQuery.filter(QueryBuilders.termQuery("api_key_invalidated", false));
        verify(searchRequestBuilder).setQuery(eq(boolQuery));
        verify(searchRequestBuilder).setFetchSource(eq(true));
        assertThat(searchRequest.get().source().query(), is(boolQuery));
        InvalidateApiKeyResponse invalidateApiKeyResponse = invalidateApiKeyResponseListener.get();
        assertThat(invalidateApiKeyResponse.getInvalidatedApiKeys(), emptyIterable());
    }

    @SuppressWarnings("unchecked")
    public void testInvalidateApiKeysWillSetInvalidatedFlagAndRecordTimestamp() {
        final int docId = randomIntBetween(0, Integer.MAX_VALUE);
        final String apiKeyId = randomAlphaOfLength(20);

        // Mock the search request for keys to invalidate
        when(client.threadPool()).thenReturn(threadPool);
        when(client.prepareSearch(eq(SECURITY_MAIN_ALIAS))).thenReturn(new SearchRequestBuilder(client));
        doAnswer(invocation -> {
            final var listener = (ActionListener<SearchResponse>) invocation.getArguments()[1];
            final var searchHit = new SearchHit(docId, apiKeyId);
            try (XContentBuilder builder = JsonXContent.contentBuilder()) {
                builder.map(buildApiKeySourceDoc("some_hash".toCharArray()));
                searchHit.sourceRef(BytesReference.bytes(builder));
            }
            final var internalSearchResponse = new InternalSearchResponse(
                new SearchHits(
                    new SearchHit[] { searchHit },
                    new TotalHits(1, TotalHits.Relation.EQUAL_TO),
                    randomFloat(),
                    null,
                    null,
                    null
                ),
                null,
                null,
                null,
                false,
                null,
                0
            );
            final var searchResponse = new SearchResponse(
                internalSearchResponse,
                randomAlphaOfLengthBetween(3, 8),
                1,
                1,
                0,
                10,
                null,
                null
            );
            listener.onResponse(searchResponse);
            return null;
        }).when(client).search(any(SearchRequest.class), anyActionListener());

        // Capture the Update request so that we can verify it is configured as expected
        when(client.prepareBulk()).thenReturn(new BulkRequestBuilder(client));
        final var updateRequestBuilder = Mockito.spy(new UpdateRequestBuilder(client));
        when(client.prepareUpdate(eq(SECURITY_MAIN_ALIAS), eq(apiKeyId))).thenReturn(updateRequestBuilder);

        // Stub bulk and cache clearing calls so that the entire action flow can complete (not strictly necessary but nice to have)
        doAnswer(invocation -> {
            final var listener = (ActionListener<BulkResponse>) invocation.getArguments()[1];
            listener.onResponse(
                new BulkResponse(
                    new BulkItemResponse[] {
                        BulkItemResponse.success(
                            docId,
                            DocWriteRequest.OpType.UPDATE,
                            new UpdateResponse(
                                mock(ShardId.class),
                                apiKeyId,
                                randomLong(),
                                randomLong(),
                                randomLong(),
                                DocWriteResponse.Result.UPDATED
                            )
                        ) },
                    randomLongBetween(1, 100)
                )
            );
            return null;
        }).when(client).bulk(any(BulkRequest.class), anyActionListener());
        doAnswer(invocation -> {
            final var listener = (ActionListener<ClearSecurityCacheResponse>) invocation.getArguments()[2];
            listener.onResponse(mock(ClearSecurityCacheResponse.class));
            return null;
        }).when(client).execute(eq(ClearSecurityCacheAction.INSTANCE), any(ClearSecurityCacheRequest.class), anyActionListener());

        final long invalidation = randomMillisUpToYear9999();
        when(clock.instant()).thenReturn(Instant.ofEpochMilli(invalidation));
        final ApiKeyService service = createApiKeyService();
        PlainActionFuture<InvalidateApiKeyResponse> future = new PlainActionFuture<>();
        service.invalidateApiKeys(null, null, null, new String[] { apiKeyId }, future);
        final InvalidateApiKeyResponse invalidateApiKeyResponse = future.actionGet();

        assertThat(invalidateApiKeyResponse.getInvalidatedApiKeys(), equalTo(List.of(apiKeyId)));
        verify(updateRequestBuilder).setDoc(
            argThat(
                (ArgumentMatcher<Map<String, Object>>) argument -> Map.of("api_key_invalidated", true, "invalidation_time", invalidation)
                    .equals(argument)
            )
        );
    }

    public void testCreateApiKeyWillCacheOnCreation() {
        final Settings settings = Settings.builder().put(XPackSettings.API_KEY_SERVICE_ENABLED_SETTING.getKey(), true).build();
        final ApiKeyService service = createApiKeyService(settings);
        final Authentication authentication = AuthenticationTestHelper.builder()
            .user(new User(randomAlphaOfLengthBetween(8, 16), "superuser"))
            .realmRef(new RealmRef(randomAlphaOfLengthBetween(3, 8), randomAlphaOfLengthBetween(3, 8), randomAlphaOfLengthBetween(3, 8)))
            .build(false);
        final CreateApiKeyRequest createApiKeyRequest = new CreateApiKeyRequest(randomAlphaOfLengthBetween(3, 8), null, null);
        when(client.prepareIndex(anyString())).thenReturn(new IndexRequestBuilder(client));
        when(client.prepareBulk()).thenReturn(new BulkRequestBuilder(client));
        when(client.threadPool()).thenReturn(threadPool);
        doAnswer(inv -> {
            final Object[] args = inv.getArguments();
            @SuppressWarnings("unchecked")
            final ActionListener<BulkResponse> listener = (ActionListener<BulkResponse>) args[2];
            final IndexResponse indexResponse = new IndexResponse(
                new ShardId(INTERNAL_SECURITY_MAIN_INDEX_7, randomAlphaOfLength(22), randomIntBetween(0, 1)),
                createApiKeyRequest.getId(),
                randomLongBetween(1, 99),
                randomLongBetween(1, 99),
                randomIntBetween(1, 99),
                true
            );
            listener.onResponse(
                new BulkResponse(
                    new BulkItemResponse[] { BulkItemResponse.success(randomInt(), DocWriteRequest.OpType.INDEX, indexResponse) },
                    randomLongBetween(0, 100)
                )
            );
            return null;
        }).when(client).execute(eq(BulkAction.INSTANCE), any(BulkRequest.class), any());

        final Cache<String, ListenableFuture<CachedApiKeyHashResult>> apiKeyAuthCache = service.getApiKeyAuthCache();
        assertNull(apiKeyAuthCache.get(createApiKeyRequest.getId()));
        final PlainActionFuture<CreateApiKeyResponse> listener = new PlainActionFuture<>();
        service.createApiKey(authentication, createApiKeyRequest, Set.of(), listener);
        final CreateApiKeyResponse createApiKeyResponse = listener.actionGet();
        assertThat(createApiKeyResponse.getId(), equalTo(createApiKeyRequest.getId()));
        final CachedApiKeyHashResult cachedApiKeyHashResult = service.getFromCache(createApiKeyResponse.getId());
        assertThat(cachedApiKeyHashResult.success, is(true));
        cachedApiKeyHashResult.verify(createApiKeyResponse.getKey());
    }

    public void testGetCredentialsFromThreadContext() {
        final ApiKeyService apiKeyService = createApiKeyService();
        ThreadContext threadContext = threadPool.getThreadContext();
        assertNull(apiKeyService.parseCredentialsFromApiKeyString(getAuthenticatorContext(threadContext).getApiKeyString()));

        final String apiKeyAuthScheme = randomFrom("apikey", "apiKey", "ApiKey", "APikey", "APIKEY");
        final String id = randomAlphaOfLength(12);
        final String key = randomAlphaOfLength(16);
        String headerValue = apiKeyAuthScheme + " " + Base64.getEncoder().encodeToString((id + ":" + key).getBytes(StandardCharsets.UTF_8));

        try (ThreadContext.StoredContext ignore = threadContext.stashContext()) {
            threadContext.putHeader("Authorization", headerValue);
            ApiKeyService.ApiKeyCredentials creds = apiKeyService.parseCredentialsFromApiKeyString(
                getAuthenticatorContext(threadContext).getApiKeyString()
            );
            assertNotNull(creds);
            assertEquals(id, creds.getId());
            assertEquals(key, creds.getKey().toString());
        }

        // missing space
        headerValue = apiKeyAuthScheme + Base64.getEncoder().encodeToString((id + ":" + key).getBytes(StandardCharsets.UTF_8));
        try (ThreadContext.StoredContext ignore = threadContext.stashContext()) {
            threadContext.putHeader("Authorization", headerValue);
            ApiKeyService.ApiKeyCredentials creds = apiKeyService.parseCredentialsFromApiKeyString(
                getAuthenticatorContext(threadContext).getApiKeyString()
            );
            assertNull(creds);
        }

        // missing colon
        headerValue = apiKeyAuthScheme + " " + Base64.getEncoder().encodeToString((id + key).getBytes(StandardCharsets.UTF_8));
        try (ThreadContext.StoredContext ignore = threadContext.stashContext()) {
            threadContext.putHeader("Authorization", headerValue);
            IllegalArgumentException e = expectThrows(
                IllegalArgumentException.class,
                () -> apiKeyService.parseCredentialsFromApiKeyString(getAuthenticatorContext(threadContext).getApiKeyString())
            );
            assertEquals("invalid ApiKey value", e.getMessage());
        }
    }

    public void testGetCredentialsFromHeaderFailsForInvalidCrossClusterApiKeySecretLength() {
        final String id = randomAlphaOfLength(20);
        final String key = randomAlphaOfLength(randomValueOtherThan(22, () -> randomIntBetween(0, 99)));
        final IllegalArgumentException e = expectThrows(
            IllegalArgumentException.class,
            () -> ApiKeyService.getCredentialsFromHeader(
                "ApiKey " + Base64.getEncoder().encodeToString((id + ":" + key).getBytes(StandardCharsets.UTF_8)),
                ApiKey.Type.CROSS_CLUSTER
            )
        );
        assertThat(e.getMessage(), containsString("invalid cross-cluster API key value"));
    }

    public void testAuthenticateWithApiKey() throws Exception {
        final Settings settings = Settings.builder().put(XPackSettings.API_KEY_SERVICE_ENABLED_SETTING.getKey(), true).build();
        final ApiKeyService service = createApiKeyService(settings);

        final String id = randomAlphaOfLength(12);
        final String key = randomAlphaOfLength(16);

        final User user, authUser;
        if (randomBoolean()) {
            user = new User("hulk", new String[] { "superuser" }, "Bruce Banner", "hulk@test.com", Map.of(), true);
            authUser = new User("authenticated_user", "other");
        } else {
            user = new User("hulk", new String[] { "superuser" }, "Bruce Banner", "hulk@test.com", Map.of(), true);
            authUser = null;
        }
        final ApiKey.Type type = randomFrom(ApiKey.Type.values());
        final Map<String, Object> metadata = mockKeyDocument(id, key, user, authUser, false, Duration.ofSeconds(3600), null, type);

        final AuthenticationResult<User> auth = tryAuthenticate(service, id, key, type);
        assertThat(auth.getStatus(), is(AuthenticationResult.Status.SUCCESS));
        assertThat(auth.getValue(), notNullValue());
        assertThat(auth.getValue().principal(), is("hulk"));
        assertThat(auth.getValue().fullName(), is("Bruce Banner"));
        assertThat(auth.getValue().email(), is("hulk@test.com"));
        assertThat(auth.getMetadata().get(AuthenticationField.API_KEY_CREATOR_REALM_NAME), is("realm1"));
        assertThat(auth.getMetadata().get(AuthenticationField.API_KEY_CREATOR_REALM_TYPE), is("native"));
        assertThat(auth.getMetadata().get(AuthenticationField.API_KEY_ID_KEY), is(id));
        assertThat(auth.getMetadata().get(AuthenticationField.API_KEY_NAME_KEY), is("test"));
        assertThat(auth.getMetadata().get(API_KEY_TYPE_KEY), is(type.value()));
        checkAuthApiKeyMetadata(metadata, auth);
    }

    public void testAuthenticationFailureWithInvalidatedApiKey() throws Exception {
        final Settings settings = Settings.builder().put(XPackSettings.API_KEY_SERVICE_ENABLED_SETTING.getKey(), true).build();
        final ApiKeyService service = createApiKeyService(settings);

        final String id = randomAlphaOfLength(12);
        final String key = randomAlphaOfLength(16);
        final ApiKey.Type type = randomFrom(ApiKey.Type.values());

        mockKeyDocument(id, key, new User("hulk", "superuser"), null, true, Duration.ofSeconds(3600), null, type);

        final AuthenticationResult<User> auth = tryAuthenticate(service, id, key, type);
        assertThat(auth.getStatus(), is(AuthenticationResult.Status.CONTINUE));
        assertThat(auth.getValue(), nullValue());
        assertThat(auth.getMessage(), containsString("invalidated"));
    }

    public void testAuthenticationFailureWithInvalidCredentials() throws Exception {
        final Settings settings = Settings.builder().put(XPackSettings.API_KEY_SERVICE_ENABLED_SETTING.getKey(), true).build();
        final ApiKeyService service = createApiKeyService(settings);

        final String id = randomAlphaOfLength(12);
        final String realKey = randomAlphaOfLength(16);
        final String wrongKey = "#" + realKey.substring(1);

        final User user, authUser;
        if (randomBoolean()) {
            user = new User("hulk", "superuser");
            authUser = new User("authenticated_user", "other");
        } else {
            user = new User("hulk", "superuser");
            authUser = null;
        }
        final ApiKey.Type type = randomFrom(ApiKey.Type.values());
        mockKeyDocument(id, realKey, user, authUser, false, Duration.ofSeconds(3600), null, type);

        final AuthenticationResult<User> auth = tryAuthenticate(service, id, wrongKey, type);
        assertThat(auth.getStatus(), is(AuthenticationResult.Status.CONTINUE));
        assertThat(auth.getValue(), nullValue());
        assertThat(auth.getMessage(), containsString("invalid credentials for API key [" + id + "]"));
    }

    public void testAuthenticationFailureWithExpiredKey() throws Exception {
        final Settings settings = Settings.builder().put(XPackSettings.API_KEY_SERVICE_ENABLED_SETTING.getKey(), true).build();
        final ApiKeyService service = createApiKeyService(settings);

        final String id = randomAlphaOfLength(12);
        final String key = randomAlphaOfLength(16);

        final ApiKey.Type type = randomFrom(ApiKey.Type.values());
        mockKeyDocument(id, key, new User("hulk", "superuser"), null, false, Duration.ofSeconds(-1), null, type);

        final AuthenticationResult<User> auth = tryAuthenticate(service, id, key, type);
        assertThat(auth.getStatus(), is(AuthenticationResult.Status.CONTINUE));
        assertThat(auth.getValue(), nullValue());
        assertThat(auth.getMessage(), containsString("expired"));
    }

    /**
     * We cache valid and invalid responses. This test verifies that we handle these correctly.
     */
    public void testMixingValidAndInvalidCredentials() throws Exception {
        final Settings settings = Settings.builder().put(XPackSettings.API_KEY_SERVICE_ENABLED_SETTING.getKey(), true).build();
        final ApiKeyService service = createApiKeyService(settings);

        final String id = randomAlphaOfLength(12);
        final String realKey = randomAlphaOfLength(16);

        final User user, authUser;
        if (randomBoolean()) {
            user = new User("hulk", "superuser");
            authUser = new User("authenticated_user", "other");
        } else {
            user = new User("hulk", "superuser");
            authUser = null;
        }
        final ApiKey.Type type = randomFrom(ApiKey.Type.values());
        final Map<String, Object> metadata = mockKeyDocument(id, realKey, user, authUser, false, Duration.ofSeconds(3600), null, type);

        for (int i = 0; i < 3; i++) {
            final String wrongKey = "=" + randomAlphaOfLength(14) + "@";
            AuthenticationResult<User> auth = tryAuthenticate(service, id, wrongKey, type);
            assertThat(auth.getStatus(), is(AuthenticationResult.Status.CONTINUE));
            assertThat(auth.getValue(), nullValue());
            assertThat(auth.getMessage(), containsString("invalid credentials for API key [" + id + "]"));

            auth = tryAuthenticate(service, id, realKey, type);
            assertThat(auth.getStatus(), is(AuthenticationResult.Status.SUCCESS));
            assertThat(auth.getValue(), notNullValue());
            assertThat(auth.getValue().principal(), is("hulk"));
            assertThat(auth.getMetadata().get(API_KEY_TYPE_KEY), is(type.value()));
            checkAuthApiKeyMetadata(metadata, auth);
        }
    }

    public void testBulkUpdateWithApiKeyCredentialNotSupported() {
        final Settings settings = Settings.builder().put(XPackSettings.API_KEY_SERVICE_ENABLED_SETTING.getKey(), true).build();
        final ApiKeyService service = createApiKeyService(settings);

        final PlainActionFuture<BulkUpdateApiKeyResponse> listener = new PlainActionFuture<>();
        service.updateApiKeys(
            AuthenticationTestHelper.builder().apiKey().build(false),
            BulkUpdateApiKeyRequest.usingApiKeyIds("id"),
            Set.of(),
            listener
        );

        final var ex = expectThrows(ExecutionException.class, listener::get);
        assertThat(ex.getCause(), instanceOf(IllegalArgumentException.class));
        assertThat(ex.getMessage(), containsString("authentication via API key not supported: only the owner user can update an API key"));
    }

    public void testCrossClusterApiKeyUsageStats() {
        final Instant now = Instant.now();
        when(clock.instant()).thenReturn(now);
        when(client.threadPool()).thenReturn(threadPool);
        SearchRequestBuilder searchRequestBuilder = Mockito.spy(new SearchRequestBuilder(client));
        when(client.prepareSearch(eq(SECURITY_MAIN_ALIAS))).thenReturn(searchRequestBuilder);

        final List<SearchHit> searchHits = new ArrayList<>();
        final int ccsKeys = randomIntBetween(0, 2);
        for (int i = 0; i < ccsKeys; i++) {
            searchHits.add(searchHitForCrossClusterApiKey(0));
        }
        final int ccrKeys = randomIntBetween(0, 2);
        for (int i = 0; i < ccrKeys; i++) {
            searchHits.add(searchHitForCrossClusterApiKey(1));
        }
        final int ccsCcrKeys = randomIntBetween(0, 2);
        for (int i = 0; i < ccsCcrKeys; i++) {
            searchHits.add(searchHitForCrossClusterApiKey(2));
        }

        final AtomicReference<SearchRequest> searchRequest = new AtomicReference<>();
        doAnswer(invocationOnMock -> {
            searchRequest.set(invocationOnMock.getArgument(0));
            final var searchResponse = new SearchResponse(
                new InternalSearchResponse(
                    new SearchHits(
                        searchHits.toArray(SearchHit[]::new),
                        new TotalHits(searchHits.size(), TotalHits.Relation.EQUAL_TO),
                        randomFloat(),
                        null,
                        null,
                        null
                    ),
                    null,
                    null,
                    null,
                    false,
                    null,
                    0
                ),
                randomAlphaOfLengthBetween(3, 8),
                1,
                1,
                0,
                10,
                null,
                null
            );
            final ActionListener<SearchResponse> listener = invocationOnMock.getArgument(1);
            listener.onResponse(searchResponse);
            return null;
        }).when(client).search(any(SearchRequest.class), anyActionListener());

        final BoolQueryBuilder boolQuery = QueryBuilders.boolQuery()
            .filter(QueryBuilders.termQuery("doc_type", "api_key"))
            .filter(QueryBuilders.termQuery("type", ApiKey.Type.CROSS_CLUSTER.value()))
            .filter(QueryBuilders.termQuery("api_key_invalidated", false))
            .filter(
                QueryBuilders.boolQuery()
                    .should(QueryBuilders.rangeQuery("expiration_time").gt(now.toEpochMilli()))
                    .should(QueryBuilders.boolQuery().mustNot(QueryBuilders.existsQuery("expiration_time")))
            );

        final ApiKeyService apiKeyService = createApiKeyService();
        final PlainActionFuture<Map<String, Object>> future = new PlainActionFuture<>();
        apiKeyService.crossClusterApiKeyUsageStats(future);

        verify(searchRequestBuilder).setQuery(eq(boolQuery));
        assertThat(searchRequest.get().source().query(), is(boolQuery));

        assertThat(
            future.actionGet(),
            equalTo(Map.of("total", ccsKeys + ccrKeys + ccsCcrKeys, "ccs", ccsKeys, "ccr", ccrKeys, "ccs_ccr", ccsCcrKeys))
        );
    }

    private SearchHit searchHitForCrossClusterApiKey(int crossClusterAccessLevel) {
        assert crossClusterAccessLevel >= 0 && crossClusterAccessLevel <= 2;
        final String roleDescriptor = switch (crossClusterAccessLevel) {
            case 0 -> """
                {
                  "cluster": ["cross_cluster_search"]
                }""";
            case 1 -> """
                {
                  "cluster": ["cross_cluster_replication"]
                }""";
            default -> """
                {
                  "cluster": ["cross_cluster_search", "cross_cluster_replication"]
                }""";
        };
        final int docId = randomIntBetween(0, Integer.MAX_VALUE);
        final String apiKeyId = randomAlphaOfLength(20);
        final var searchHit = new SearchHit(docId, apiKeyId);
        try (XContentBuilder builder = JsonXContent.contentBuilder()) {
            builder.map(XContentHelper.convertToMap(JsonXContent.jsonXContent, Strings.format("""
                {
                  "doc_type": "api_key",
                  "type": "cross_cluster",
                  "creation_time": 1591919944598,
                  "expiration_time": null,
                  "api_key_invalidated": false,
                  "api_key_hash": "{PBKDF2}10000$abc",
                  "role_descriptors": { "cross_cluster": %s },
                  "limited_by_role_descriptors": { },
                  "name": null,
                  "version": 8090099,
                  "creator": {
                    "principal": "admin",
                    "metadata": {},
                    "realm": "file1"
                  }
                }""", roleDescriptor), randomBoolean()));
            searchHit.sourceRef(BytesReference.bytes(builder));
            return searchHit;
        } catch (IOException e) {
            throw new UncheckedIOException(e);
        }
    }

    public void testCrossClusterApiKeyUsageStatsAreZerosWhenServiceNotEnabled() {
        final Settings settings = Settings.builder().put(XPackSettings.API_KEY_SERVICE_ENABLED_SETTING.getKey(), false).build();
        final ApiKeyService service = createApiKeyService(settings);
        final PlainActionFuture<Map<String, Object>> future = new PlainActionFuture<>();
        service.crossClusterApiKeyUsageStats(future);
        assertThat(future.actionGet(), anEmptyMap());
    }

    public void testCrossClusterApiKeyUsageStatsAreZerosWhenIndexDoesNotExist() {
        securityIndex = SecurityMocks.mockSecurityIndexManager(".security", false, false);
        final ApiKeyService apiKeyService = createApiKeyService();

        final PlainActionFuture<Map<String, Object>> future = new PlainActionFuture<>();
        apiKeyService.crossClusterApiKeyUsageStats(future);
        assertThat(future.actionGet(), equalTo(Map.of("total", 0, "ccs", 0, "ccr", 0, "ccs_ccr", 0)));
    }

    public void testCrossClusterApiKeyUsageFailsWhenIndexNotAvailable() {
        securityIndex = SecurityMocks.mockSecurityIndexManager(".security", true, false);
        final ElasticsearchException expectedException = new ElasticsearchException("not available");
        when(securityIndex.getUnavailableReason(SecurityIndexManager.Availability.SEARCH_SHARDS)).thenReturn(expectedException);
        final ApiKeyService apiKeyService = createApiKeyService();

        final PlainActionFuture<Map<String, Object>> future = new PlainActionFuture<>();
        apiKeyService.crossClusterApiKeyUsageStats(future);
        final ElasticsearchException e = expectThrows(ElasticsearchException.class, future::actionGet);
        assertThat(e, sameInstance(expectedException));
    }

    private Map<String, Object> mockKeyDocument(
        String id,
        String key,
        User user,
        @Nullable User authUser,
        boolean invalidated,
        Duration expiry,
        @Nullable List<RoleDescriptor> keyRoles,
        ApiKey.Type type
    ) throws IOException {
        final Authentication authentication;
        if (authUser != null) {
            authentication = AuthenticationTestHelper.builder()
                .user(authUser)
                .realmRef(new RealmRef("authRealm", "test", "foo"))
                .runAs()
                .user(user)
                .realmRef(new RealmRef("realm1", "native", "node01"))
                .build();
        } else {
            authentication = AuthenticationTestHelper.builder()
                .user(user)
                .realmRef(new RealmRef("realm1", "native", "node01"))
                .build(false);
        }
        final Map<String, Object> metadata = ApiKeyTests.randomMetadata();
        XContentBuilder docSource = ApiKeyService.newDocument(
            getFastStoredHashAlgoForTests().hash(new SecureString(key.toCharArray())),
            "test",
            authentication,
            type == ApiKey.Type.CROSS_CLUSTER ? Set.of() : Collections.singleton(SUPERUSER_ROLE_DESCRIPTOR),
            Instant.now(),
            Instant.now().plus(expiry),
            keyRoles,
            type,
            Version.CURRENT,
            metadata
        );
        if (invalidated) {
            Map<String, Object> map = XContentHelper.convertToMap(BytesReference.bytes(docSource), true, XContentType.JSON).v2();
            map.put("api_key_invalidated", true);
            docSource = XContentBuilder.builder(XContentType.JSON.xContent()).map(map);
        }
        SecurityMocks.mockGetRequest(client, id, BytesReference.bytes(docSource));
        return metadata;
    }

    private AuthenticationResult<User> tryAuthenticate(ApiKeyService service, String id, String key, ApiKey.Type type) throws Exception {
        final ThreadContext threadContext = threadPool.getThreadContext();
        try (ThreadContext.StoredContext ignore = threadContext.stashContext()) {
            final String header = "ApiKey " + Base64.getEncoder().encodeToString((id + ":" + key).getBytes(StandardCharsets.UTF_8));
            threadContext.putHeader("Authorization", header);

            final PlainActionFuture<AuthenticationResult<User>> future = new PlainActionFuture<>();
            service.tryAuthenticate(threadContext, getApiKeyCredentials(id, key, type), future);

            final AuthenticationResult<User> auth = future.get();
            assertThat(auth, notNullValue());
            return auth;
        }
    }

    public void testValidateApiKey() throws Exception {
        final String apiKeyId = randomAlphaOfLength(12);
        final String apiKey = randomAlphaOfLength(16);
        Hasher hasher = getFastStoredHashAlgoForTests();
        final char[] hash = hasher.hash(new SecureString(apiKey.toCharArray()));

        ApiKeyDoc apiKeyDoc = buildApiKeyDoc(hash, -1, false, -1);

        ApiKeyService service = createApiKeyService(Settings.EMPTY);
        PlainActionFuture<AuthenticationResult<User>> future = new PlainActionFuture<>();
        service.validateApiKeyCredentials(
            apiKeyId,
            apiKeyDoc,
            getApiKeyCredentials(apiKeyId, apiKey, apiKeyDoc.type),
            Clock.systemUTC(),
            future
        );
        AuthenticationResult<User> result = future.get();
        assertNotNull(result);
        assertTrue(result.isAuthenticated());
        assertThat(result.getValue().principal(), is("test_user"));
        assertThat(result.getValue().fullName(), is("test user"));
        assertThat(result.getValue().email(), is("test@user.com"));
        assertThat(result.getValue().roles(), is(emptyArray()));
        assertThat(result.getValue().metadata(), is(Collections.emptyMap()));
        assertThat(result.getMetadata().get(AuthenticationField.API_KEY_ROLE_DESCRIPTORS_KEY), equalTo(apiKeyDoc.roleDescriptorsBytes));
        assertThat(
            result.getMetadata().get(AuthenticationField.API_KEY_LIMITED_ROLE_DESCRIPTORS_KEY),
            equalTo(apiKeyDoc.limitedByRoleDescriptorsBytes)
        );
        assertThat(result.getMetadata().get(AuthenticationField.API_KEY_CREATOR_REALM_NAME), is("realm1"));
        assertThat(result.getMetadata().get(API_KEY_TYPE_KEY), is(apiKeyDoc.type.value()));

        apiKeyDoc = buildApiKeyDoc(hash, Clock.systemUTC().instant().plus(1L, ChronoUnit.HOURS).toEpochMilli(), false, -1);
        future = new PlainActionFuture<>();
        service.validateApiKeyCredentials(
            apiKeyId,
            apiKeyDoc,
            getApiKeyCredentials(apiKeyId, apiKey, apiKeyDoc.type),
            Clock.systemUTC(),
            future
        );
        result = future.get();
        assertNotNull(result);
        assertTrue(result.isAuthenticated());
        assertThat(result.getValue().principal(), is("test_user"));
        assertThat(result.getValue().fullName(), is("test user"));
        assertThat(result.getValue().email(), is("test@user.com"));
        assertThat(result.getValue().roles(), is(emptyArray()));
        assertThat(result.getValue().metadata(), is(Collections.emptyMap()));
        assertThat(result.getMetadata().get(AuthenticationField.API_KEY_ROLE_DESCRIPTORS_KEY), equalTo(apiKeyDoc.roleDescriptorsBytes));
        assertThat(
            result.getMetadata().get(AuthenticationField.API_KEY_LIMITED_ROLE_DESCRIPTORS_KEY),
            equalTo(apiKeyDoc.limitedByRoleDescriptorsBytes)
        );
        assertThat(result.getMetadata().get(AuthenticationField.API_KEY_CREATOR_REALM_NAME), is("realm1"));
        assertThat(result.getMetadata().get(API_KEY_TYPE_KEY), is(apiKeyDoc.type.value()));

        apiKeyDoc = buildApiKeyDoc(hash, Clock.systemUTC().instant().minus(1L, ChronoUnit.HOURS).toEpochMilli(), false, -1);
        future = new PlainActionFuture<>();
        service.validateApiKeyCredentials(
            apiKeyId,
            apiKeyDoc,
            getApiKeyCredentials(apiKeyId, apiKey, apiKeyDoc.type),
            Clock.systemUTC(),
            future
        );
        result = future.get();
        assertNotNull(result);
        assertFalse(result.isAuthenticated());

        // key is invalidated
        apiKeyDoc = buildApiKeyDoc(hash, -1, true, randomLongBetween(0, 3000000000L));
        service.getApiKeyAuthCache().put(apiKeyId, new ListenableFuture<>());
        assertNotNull(service.getApiKeyAuthCache().get(apiKeyId));
        future = new PlainActionFuture<>();
        service.validateApiKeyCredentials(
            apiKeyId,
            apiKeyDoc,
            getApiKeyCredentials(apiKeyId, randomAlphaOfLength(15), apiKeyDoc.type),
            Clock.systemUTC(),
            future
        );
        result = future.get();
        assertNotNull(result);
        assertFalse(result.isAuthenticated());
        // make sure the cache is cleared
        assertNull(service.getApiKeyAuthCache().get(apiKeyId));
    }

    @SuppressWarnings("unchecked")
    public void testParseRoleDescriptorsMap() throws Exception {
        final String apiKeyId = randomAlphaOfLength(12);

        final NativePrivilegeStore privilegesStore = mock(NativePrivilegeStore.class);
        doAnswer(i -> {
            assertThat(i.getArguments().length, equalTo(3));
            final Object arg2 = i.getArguments()[2];
            assertThat(arg2, instanceOf(ActionListener.class));
            ActionListener<Collection<ApplicationPrivilege>> listener = (ActionListener<Collection<ApplicationPrivilege>>) arg2;
            listener.onResponse(Collections.emptyList());
            return null;
        }).when(privilegesStore).getPrivileges(any(Collection.class), any(Collection.class), anyActionListener());
        ApiKeyService service = createApiKeyService(Settings.EMPTY);

        assertThat(service.parseRoleDescriptors(apiKeyId, null, randomApiKeyRoleType()), nullValue());
        assertThat(service.parseRoleDescriptors(apiKeyId, Collections.emptyMap(), randomApiKeyRoleType()), emptyIterable());

        final RoleDescriptor roleARoleDescriptor = new RoleDescriptor(
            "a role",
            new String[] { "monitor" },
            new RoleDescriptor.IndicesPrivileges[] {
                RoleDescriptor.IndicesPrivileges.builder().indices("*").privileges("monitor").build() },
            null
        );
        Map<String, Object> roleARDMap;
        try (XContentBuilder builder = JsonXContent.contentBuilder()) {
            roleARDMap = XContentHelper.convertToMap(
                XContentType.JSON.xContent(),
                BytesReference.bytes(roleARoleDescriptor.toXContent(builder, ToXContent.EMPTY_PARAMS, true)).streamInput(),
                false
            );
        }

        List<RoleDescriptor> roleDescriptors = service.parseRoleDescriptors(apiKeyId, Map.of("a role", roleARDMap), randomApiKeyRoleType());
        assertThat(roleDescriptors, hasSize(1));
        assertThat(roleDescriptors.get(0), equalTo(roleARoleDescriptor));

        Map<String, Object> superUserRdMap;
        try (XContentBuilder builder = JsonXContent.contentBuilder()) {
            superUserRdMap = XContentHelper.convertToMap(
                XContentType.JSON.xContent(),
                BytesReference.bytes(SUPERUSER_ROLE_DESCRIPTOR.toXContent(builder, ToXContent.EMPTY_PARAMS, true)).streamInput(),
                false
            );
        }
        roleDescriptors = service.parseRoleDescriptors(
            apiKeyId,
            Map.of(SUPERUSER_ROLE_DESCRIPTOR.getName(), superUserRdMap),
            randomApiKeyRoleType()
        );
        assertThat(roleDescriptors, hasSize(1));
        assertThat(roleDescriptors.get(0), equalTo(SUPERUSER_ROLE_DESCRIPTOR));

        final Map<String, Object> legacySuperUserRdMap;
        try (XContentBuilder builder = JsonXContent.contentBuilder()) {
            legacySuperUserRdMap = XContentHelper.convertToMap(
                XContentType.JSON.xContent(),
                BytesReference.bytes(LEGACY_SUPERUSER_ROLE_DESCRIPTOR.toXContent(builder, ToXContent.EMPTY_PARAMS, true)).streamInput(),
                false
            );
        }
        final RoleReference.ApiKeyRoleType apiKeyRoleType = randomApiKeyRoleType();
        roleDescriptors = service.parseRoleDescriptors(
            apiKeyId,
            Map.of(LEGACY_SUPERUSER_ROLE_DESCRIPTOR.getName(), legacySuperUserRdMap),
            apiKeyRoleType
        );
        assertThat(roleDescriptors, hasSize(1));
        assertThat(
            roleDescriptors.get(0),
            equalTo(
                apiKeyRoleType == RoleReference.ApiKeyRoleType.LIMITED_BY ? SUPERUSER_ROLE_DESCRIPTOR : LEGACY_SUPERUSER_ROLE_DESCRIPTOR
            )
        );
    }

    public void testParseRoleDescriptors() {
        ApiKeyService service = createApiKeyService(Settings.EMPTY);
        final String apiKeyId = randomAlphaOfLength(12);
        List<RoleDescriptor> roleDescriptors = service.parseRoleDescriptorsBytes(apiKeyId, null, randomApiKeyRoleType());
        assertTrue(roleDescriptors.isEmpty());

        BytesReference roleBytes = new BytesArray("{\"a role\": {\"cluster\": [\"all\"]}}");
        roleDescriptors = service.parseRoleDescriptorsBytes(apiKeyId, roleBytes, randomApiKeyRoleType());
        assertEquals(1, roleDescriptors.size());
        assertEquals("a role", roleDescriptors.get(0).getName());
        assertArrayEquals(new String[] { "all" }, roleDescriptors.get(0).getClusterPrivileges());
        assertEquals(0, roleDescriptors.get(0).getIndicesPrivileges().length);
        assertEquals(0, roleDescriptors.get(0).getApplicationPrivileges().length);

        roleBytes = new BytesArray(
            "{\"reporting_user\":{\"cluster\":[],\"indices\":[],\"applications\":[],\"run_as\":[],\"metadata\":{\"_reserved\":true},"
                + "\"transient_metadata\":{\"enabled\":true}},\"superuser\":{\"cluster\":[\"all\"],\"indices\":[{\"names\":[\"*\"],"
                + "\"privileges\":[\"all\"],\"allow_restricted_indices\":true}],\"applications\":[{\"application\":\"*\","
                + "\"privileges\":[\"*\"],\"resources\":[\"*\"]}],\"run_as\":[\"*\"],\"metadata\":{\"_reserved\":true},"
                + "\"transient_metadata\":{}}}\n"
        );
        final RoleReference.ApiKeyRoleType apiKeyRoleType = randomApiKeyRoleType();
        roleDescriptors = service.parseRoleDescriptorsBytes(apiKeyId, roleBytes, apiKeyRoleType);
        assertEquals(2, roleDescriptors.size());
        assertEquals(
            Set.of("reporting_user", "superuser"),
            roleDescriptors.stream().map(RoleDescriptor::getName).collect(Collectors.toSet())
        );
        assertThat(
            roleDescriptors.get(1),
            equalTo(
                apiKeyRoleType == RoleReference.ApiKeyRoleType.LIMITED_BY ? SUPERUSER_ROLE_DESCRIPTOR : LEGACY_SUPERUSER_ROLE_DESCRIPTOR
            )
        );

        // Tests parsing of role descriptor with and without workflows restriction.
        roleBytes = new BytesArray("""
                {
                    "role_with_restriction":{
                        "indices":[{"names":["books"],"privileges":["read"]}],
                        "restriction":{"workflows":["search_application"]}
                    },
                    "role_without_restriction":{
                        "indices":[{"names":["movies"],"privileges":["read"]}]
                    }
                }
            """);
        roleDescriptors = service.parseRoleDescriptorsBytes(apiKeyId, roleBytes, apiKeyRoleType);
        assertEquals(2, roleDescriptors.size());
        Map<String, RoleDescriptor> roleDescriptorsByName = roleDescriptors.stream()
            .collect(Collectors.toMap(RoleDescriptor::getName, Function.identity()));
        assertEquals(Set.of("role_with_restriction", "role_without_restriction"), roleDescriptorsByName.keySet());

        RoleDescriptor roleWithRestriction = roleDescriptorsByName.get("role_with_restriction");
        assertThat(roleWithRestriction.hasRestriction(), equalTo(true));
        assertThat(roleWithRestriction.getRestriction().isEmpty(), equalTo(false));
        assertThat(roleWithRestriction.getRestriction().hasWorkflows(), equalTo(true));
        assertThat(roleWithRestriction.getRestriction().getWorkflows(), arrayContaining("search_application"));

        RoleDescriptor roleWithoutRestriction = roleDescriptorsByName.get("role_without_restriction");
        assertThat(roleWithoutRestriction.hasRestriction(), equalTo(false));
        assertThat(roleWithoutRestriction.getRestriction().isEmpty(), equalTo(true));
        assertThat(roleWithoutRestriction.getRestriction().hasWorkflows(), equalTo(false));
        assertThat(roleWithoutRestriction.getRestriction().getWorkflows(), nullValue());
    }

    public void testApiKeyServiceDisabled() {
        final Settings settings = Settings.builder().put(XPackSettings.API_KEY_SERVICE_ENABLED_SETTING.getKey(), false).build();
        final ApiKeyService service = createApiKeyService(settings);

        ElasticsearchException e = expectThrows(
            ElasticsearchException.class,
            () -> service.getApiKeys(
                new String[] { randomAlphaOfLength(6) },
                randomAlphaOfLength(8),
                null,
                null,
                randomBoolean(),
                randomBoolean(),
                new PlainActionFuture<>()
            )
        );

        assertThat(e, instanceOf(FeatureNotEnabledException.class));
        // Older Kibana version looked for this exact text:
        assertThat(e, throwableWithMessage("api keys are not enabled"));
        // Newer Kibana versions will check the metadata for this string literal:
        assertThat(e.getMetadata(FeatureNotEnabledException.DISABLED_FEATURE_METADATA), contains("api_keys"));
    }

    public void testApiKeyCache() throws IOException {
        final String apiKeyId = randomAlphaOfLength(12);
        final String apiKey = randomAlphaOfLength(16);
        Hasher hasher = getFastStoredHashAlgoForTests();
        final char[] hash = hasher.hash(new SecureString(apiKey.toCharArray()));

        ApiKeyDoc apiKeyDoc = buildApiKeyDoc(hash, -1, false, -1);

        ApiKeyService service = createApiKeyService(Settings.EMPTY);
        ApiKeyCredentials creds = getApiKeyCredentials(apiKeyId, apiKey, apiKeyDoc.type);
        PlainActionFuture<AuthenticationResult<User>> future = new PlainActionFuture<>();
        service.validateApiKeyCredentials(creds.getId(), apiKeyDoc, creds, Clock.systemUTC(), future);
        AuthenticationResult<User> result = future.actionGet();
        assertThat(result.isAuthenticated(), is(true));
        CachedApiKeyHashResult cachedApiKeyHashResult = service.getFromCache(creds.getId());
        assertNotNull(cachedApiKeyHashResult);
        assertThat(cachedApiKeyHashResult.success, is(true));

        creds = getApiKeyCredentials(creds.getId(), "somelongenoughrandomstring", apiKeyDoc.type);
        future = new PlainActionFuture<>();
        service.validateApiKeyCredentials(creds.getId(), apiKeyDoc, creds, Clock.systemUTC(), future);
        result = future.actionGet();
        assertThat(result.isAuthenticated(), is(false));
        final CachedApiKeyHashResult shouldBeSame = service.getFromCache(creds.getId());
        assertNotNull(shouldBeSame);
        assertThat(shouldBeSame, sameInstance(cachedApiKeyHashResult));

        apiKeyDoc = buildApiKeyDoc(hasher.hash(new SecureString("somelongenoughrandomstring".toCharArray())), -1, false, -1);
        creds = getApiKeyCredentials(randomAlphaOfLength(12), "otherlongenoughrandomstring", apiKeyDoc.type);
        future = new PlainActionFuture<>();
        service.validateApiKeyCredentials(creds.getId(), apiKeyDoc, creds, Clock.systemUTC(), future);
        result = future.actionGet();
        assertThat(result.isAuthenticated(), is(false));
        cachedApiKeyHashResult = service.getFromCache(creds.getId());
        assertNotNull(cachedApiKeyHashResult);
        assertThat(cachedApiKeyHashResult.success, is(false));

        creds = getApiKeyCredentials(creds.getId(), "otherlongenoughrandomstring2", apiKeyDoc.type);
        future = new PlainActionFuture<>();
        service.validateApiKeyCredentials(creds.getId(), apiKeyDoc, creds, Clock.systemUTC(), future);
        result = future.actionGet();
        assertThat(result.isAuthenticated(), is(false));
        assertThat(service.getFromCache(creds.getId()), not(sameInstance(cachedApiKeyHashResult)));
        assertThat(service.getFromCache(creds.getId()).success, is(false));

        creds = getApiKeyCredentials(creds.getId(), "somelongenoughrandomstring", apiKeyDoc.type);
        future = new PlainActionFuture<>();
        service.validateApiKeyCredentials(creds.getId(), apiKeyDoc, creds, Clock.systemUTC(), future);
        result = future.actionGet();
        assertThat(result.isAuthenticated(), is(true));
        assertThat(service.getFromCache(creds.getId()), not(sameInstance(cachedApiKeyHashResult)));
        assertThat(service.getFromCache(creds.getId()).success, is(true));
    }

    public void testApiKeyAuthCacheWillTraceLogOnEvictionDueToCacheSize() throws IllegalAccessException {
        final int cacheSize = randomIntBetween(2, 8);
        ApiKeyService service = createApiKeyService(
            Settings.builder().put("xpack.security.authc.api_key.cache.max_keys", cacheSize).build()
        );
        final Cache<String, ListenableFuture<CachedApiKeyHashResult>> apiKeyAuthCache = service.getApiKeyAuthCache();

        // Fill the cache
        final String idPrefix = randomAlphaOfLength(20);
        final AtomicInteger count = new AtomicInteger(0);
        IntStream.range(0, cacheSize).forEach(i -> apiKeyAuthCache.put(idPrefix + count.incrementAndGet(), new ListenableFuture<>()));
        final Logger logger = LogManager.getLogger(ApiKeyService.class);
        Loggers.setLevel(logger, Level.TRACE);
        final MockLogAppender appender = new MockLogAppender();
        Loggers.addAppender(logger, appender);
        appender.start();

        try {
            appender.addExpectation(
                new MockLogAppender.PatternSeenEventExpectation(
                    "evict",
                    ApiKeyService.class.getName(),
                    Level.TRACE,
                    "API key with ID \\[" + idPrefix + "[0-9]+\\] was evicted from the authentication cache.*"
                )
            );
            appender.addExpectation(
                new MockLogAppender.UnseenEventExpectation(
                    "no-thrashing",
                    ApiKeyService.class.getName(),
                    Level.WARN,
                    "Possible thrashing for API key authentication cache,*"
                )
            );
            apiKeyAuthCache.put(idPrefix + count.incrementAndGet(), new ListenableFuture<>());
            appender.assertAllExpectationsMatched();

            appender.addExpectation(
                new MockLogAppender.UnseenEventExpectation(
                    "replace",
                    ApiKeyService.class.getName(),
                    Level.TRACE,
                    "API key with ID [" + idPrefix + "*] was evicted from the authentication cache*"
                )
            );
            apiKeyAuthCache.put(idPrefix + count.get(), new ListenableFuture<>());
            appender.assertAllExpectationsMatched();

            appender.addExpectation(
                new MockLogAppender.UnseenEventExpectation(
                    "invalidate",
                    ApiKeyService.class.getName(),
                    Level.TRACE,
                    "API key with ID [" + idPrefix + "*] was evicted from the authentication cache*"
                )
            );
            apiKeyAuthCache.invalidate(idPrefix + count.get(), new ListenableFuture<>());
            apiKeyAuthCache.invalidateAll();
            appender.assertAllExpectationsMatched();
        } finally {
            appender.stop();
            Loggers.setLevel(logger, Level.INFO);
            Loggers.removeAppender(logger, appender);
        }
    }

    public void testApiKeyCacheWillNotTraceLogOnEvictionDueToCacheTtl() throws IllegalAccessException, InterruptedException {
        ApiKeyService service = createApiKeyService(
            Settings.builder()
                .put("xpack.security.authc.api_key.cache.max_keys", 2)
                .put("xpack.security.authc.api_key.cache.ttl", TimeValue.timeValueMillis(100))
                .build()
        );
        final Cache<String, ListenableFuture<CachedApiKeyHashResult>> apiKeyAuthCache = service.getApiKeyAuthCache();
        final String apiKeyId = randomAlphaOfLength(22);

        final Logger logger = LogManager.getLogger(ApiKeyService.class);
        Loggers.setLevel(logger, Level.TRACE);
        final MockLogAppender appender = new MockLogAppender();
        Loggers.addAppender(logger, appender);
        appender.start();

        try {
            appender.addExpectation(
                new MockLogAppender.UnseenEventExpectation(
                    "evict",
                    ApiKeyService.class.getName(),
                    Level.TRACE,
                    "API key with ID [" + apiKeyId + "] was evicted from the authentication cache*"
                )
            );
            apiKeyAuthCache.put(apiKeyId, new ListenableFuture<>());
            // Wait for the entry to expire
            Thread.sleep(200);
            assertNull(apiKeyAuthCache.get(apiKeyId));
            // Cache a new entry
            apiKeyAuthCache.put(randomValueOtherThan(apiKeyId, () -> randomAlphaOfLength(22)), new ListenableFuture<>());
            assertEquals(1, apiKeyAuthCache.count());
            appender.assertAllExpectationsMatched();
        } finally {
            appender.stop();
            Loggers.setLevel(logger, Level.INFO);
            Loggers.removeAppender(logger, appender);
        }
    }

    public void testApiKeyAuthCacheWillLogWarningOnPossibleThrashing() throws Exception {
        ApiKeyService service = createApiKeyService(Settings.builder().put("xpack.security.authc.api_key.cache.max_keys", 2).build());
        final Cache<String, ListenableFuture<CachedApiKeyHashResult>> apiKeyAuthCache = service.getApiKeyAuthCache();

        // Fill the cache
        apiKeyAuthCache.put(randomAlphaOfLength(20), new ListenableFuture<>());
        apiKeyAuthCache.put(randomAlphaOfLength(21), new ListenableFuture<>());
        final Logger logger = LogManager.getLogger(ApiKeyService.class);
        Loggers.setLevel(logger, Level.TRACE);
        final MockLogAppender appender = new MockLogAppender();
        Loggers.addAppender(logger, appender);
        appender.start();

        try {
            // Prepare the warning logging to trigger
            service.getEvictionCounter().add(4500);
            final long thrashingCheckIntervalInSeconds = 300L;
            final long secondsToNanoSeconds = 1_000_000_000L;
            // Calculate the last thrashing check time to ensure that the elapsed time is longer than the
            // thrashing checking interval (300 seconds). Also add another 10 seconds to counter any
            // test flakiness.
            final long lastCheckedAt = System.nanoTime() - (thrashingCheckIntervalInSeconds + 10L) * secondsToNanoSeconds;
            service.getLastEvictionCheckedAt().set(lastCheckedAt);
            // Ensure the counter is updated
            assertBusy(() -> assertThat(service.getEvictionCounter().longValue() >= 4500, is(true)));
            appender.addExpectation(
                new MockLogAppender.SeenEventExpectation(
                    "evict",
                    ApiKeyService.class.getName(),
                    Level.TRACE,
                    "API key with ID [*] was evicted from the authentication cache*"
                )
            );
            appender.addExpectation(
                new MockLogAppender.SeenEventExpectation(
                    "thrashing",
                    ApiKeyService.class.getName(),
                    Level.WARN,
                    "Possible thrashing for API key authentication cache,*"
                )
            );
            apiKeyAuthCache.put(randomAlphaOfLength(22), new ListenableFuture<>());
            appender.assertAllExpectationsMatched();

            // Counter and timer should be reset
            assertThat(service.getLastEvictionCheckedAt().get(), lessThanOrEqualTo(System.nanoTime()));
            assertBusy(() -> assertThat(service.getEvictionCounter().longValue(), equalTo(0L)));

            // Will not log warning again for the next eviction because of throttling
            appender.addExpectation(
                new MockLogAppender.SeenEventExpectation(
                    "evict-again",
                    ApiKeyService.class.getName(),
                    Level.TRACE,
                    "API key with ID [*] was evicted from the authentication cache*"
                )
            );
            appender.addExpectation(
                new MockLogAppender.UnseenEventExpectation(
                    "throttling",
                    ApiKeyService.class.getName(),
                    Level.WARN,
                    "Possible thrashing for API key authentication cache,*"
                )
            );
            apiKeyAuthCache.put(randomAlphaOfLength(23), new ListenableFuture<>());
            appender.assertAllExpectationsMatched();
        } finally {
            appender.stop();
            Loggers.setLevel(logger, Level.INFO);
            Loggers.removeAppender(logger, appender);
        }
    }

    public void testAuthenticateWhileCacheBeingPopulated() throws Exception {
        final String apiKey = randomAlphaOfLength(16);
        Hasher hasher = getFastStoredHashAlgoForTests();
        final char[] hash = hasher.hash(new SecureString(apiKey.toCharArray()));

        Map<String, Object> sourceMap = buildApiKeySourceDoc(hash);
        final Object metadata = sourceMap.get("metadata_flattened");
        final ApiKey.Type type = parseTypeFromSourceMap(sourceMap);

        ApiKeyService realService = createApiKeyService(Settings.EMPTY);
        ApiKeyService service = Mockito.spy(realService);

        // Used to block the hashing of the first api-key secret so that we can guarantee
        // that a second api key authentication takes place while hashing is "in progress".
        final Semaphore hashWait = new Semaphore(0);
        final AtomicInteger hashCounter = new AtomicInteger(0);
        doAnswer(invocationOnMock -> {
            hashCounter.incrementAndGet();
            hashWait.acquire();
            return invocationOnMock.callRealMethod();
        }).when(service).verifyKeyAgainstHash(any(String.class), any(ApiKeyCredentials.class), anyActionListener());

        final String apiKeyId = randomAlphaOfLength(12);
        final PlainActionFuture<AuthenticationResult<User>> future1 = new PlainActionFuture<>();

        // Call the top level authenticate... method because it has been known to be buggy in async situations
        mockSourceDocument(apiKeyId, sourceMap);

        // This needs to be done in another thread, because we need it to not complete until we say so, but it should not block this test
        this.threadPool.generic()
            .execute(() -> service.tryAuthenticate(threadPool.getThreadContext(), getApiKeyCredentials(apiKeyId, apiKey, type), future1));

        // Wait for the first credential validation to get to the blocked state
        assertBusy(() -> assertThat(hashCounter.get(), equalTo(1)));
        if (future1.isDone()) {
            // We do this [ rather than assertFalse(isDone) ] so we can get a reasonable failure message
            fail("Expected authentication to be blocked, but was " + future1.actionGet());
        }

        // The second authentication should pass (but not immediately, but will not block)
        PlainActionFuture<AuthenticationResult<User>> future2 = new PlainActionFuture<>();

        service.tryAuthenticate(threadPool.getThreadContext(), getApiKeyCredentials(apiKeyId, apiKey, type), future2);

        assertThat(hashCounter.get(), equalTo(1));
        if (future2.isDone()) {
            // We do this [ rather than assertFalse(isDone) ] so we can get a reasonable failure message
            fail("Expected authentication to be blocked, but was " + future2.actionGet());
        }

        hashWait.release();

        final AuthenticationResult<User> authResult1 = future1.actionGet(TimeValue.timeValueSeconds(2));
        assertThat(authResult1.isAuthenticated(), is(true));
        checkAuthApiKeyMetadata(metadata, authResult1);

        final AuthenticationResult<User> authResult2 = future2.actionGet(TimeValue.timeValueMillis(200));
        assertThat(authResult2.isAuthenticated(), is(true));
        checkAuthApiKeyMetadata(metadata, authResult2);

        CachedApiKeyHashResult cachedApiKeyHashResult = service.getFromCache(apiKeyId);
        assertNotNull(cachedApiKeyHashResult);
        assertThat(cachedApiKeyHashResult.success, is(true));
    }

    public void testApiKeyCacheDisabled() throws IOException {
        final String apiKey = randomAlphaOfLength(16);
        Hasher hasher = getFastStoredHashAlgoForTests();
        final char[] hash = hasher.hash(new SecureString(apiKey.toCharArray()));
        final Settings settings = Settings.builder().put(ApiKeyService.CACHE_TTL_SETTING.getKey(), "0s").build();

        ApiKeyDoc apiKeyDoc = buildApiKeyDoc(hash, -1, false, -1);

        ApiKeyService service = createApiKeyService(settings);
        ApiKeyCredentials creds = getApiKeyCredentials(randomAlphaOfLength(12), apiKey, apiKeyDoc.type);
        PlainActionFuture<AuthenticationResult<User>> future = new PlainActionFuture<>();
        service.validateApiKeyCredentials(creds.getId(), apiKeyDoc, creds, Clock.systemUTC(), future);
        AuthenticationResult<User> result = future.actionGet();
        assertThat(result.isAuthenticated(), is(true));
        CachedApiKeyHashResult cachedApiKeyHashResult = service.getFromCache(creds.getId());
        assertNull(cachedApiKeyHashResult);
        assertNull(service.getDocCache());
        assertNull(service.getRoleDescriptorsBytesCache());
    }

    public void testApiKeyDocCacheCanBeDisabledSeparately() throws IOException {
        final String apiKey = randomAlphaOfLength(16);
        Hasher hasher = getFastStoredHashAlgoForTests();
        final char[] hash = hasher.hash(new SecureString(apiKey.toCharArray()));
        final Settings settings = Settings.builder().put(ApiKeyService.DOC_CACHE_TTL_SETTING.getKey(), "0s").build();

        ApiKeyDoc apiKeyDoc = buildApiKeyDoc(hash, -1, false, -1);

        ApiKeyService service = createApiKeyService(settings);

        ApiKeyCredentials creds = getApiKeyCredentials(randomAlphaOfLength(12), apiKey, apiKeyDoc.type);
        PlainActionFuture<AuthenticationResult<User>> future = new PlainActionFuture<>();
        service.validateApiKeyCredentials(creds.getId(), apiKeyDoc, creds, Clock.systemUTC(), future);
        AuthenticationResult<User> result = future.actionGet();
        assertThat(result.isAuthenticated(), is(true));
        CachedApiKeyHashResult cachedApiKeyHashResult = service.getFromCache(creds.getId());
        assertNotNull(cachedApiKeyHashResult);
        assertNull(service.getDocCache());
        assertNull(service.getRoleDescriptorsBytesCache());
    }

    public void testApiKeyDocCache() throws IOException, ExecutionException, InterruptedException {
        ApiKeyService service = createApiKeyService(Settings.EMPTY);
        assertNotNull(service.getDocCache());
        assertNotNull(service.getRoleDescriptorsBytesCache());
        final ThreadContext threadContext = threadPool.getThreadContext();
        final ApiKey.Type type = ApiKey.Type.REST;

        // 1. A new API key document will be cached after its authentication
        final String docId = randomAlphaOfLength(16);
        final String apiKey = randomAlphaOfLength(16);

        ApiKeyCredentials apiKeyCredentials = getApiKeyCredentials(docId, apiKey, type);
        final Map<String, Object> metadata = mockKeyDocument(
            docId,
            apiKey,
            new User("hulk", "superuser"),
            null,
            false,
            Duration.ofSeconds(3600),
            null,
            type
        );
        PlainActionFuture<AuthenticationResult<User>> future = new PlainActionFuture<>();
        service.loadApiKeyAndValidateCredentials(threadContext, apiKeyCredentials, future);
        final ApiKeyService.CachedApiKeyDoc cachedApiKeyDoc = service.getDocCache().get(docId);
        assertNotNull(cachedApiKeyDoc);
        assertEquals("hulk", cachedApiKeyDoc.creator.get("principal"));
        final BytesReference roleDescriptorsBytes = service.getRoleDescriptorsBytesCache().get(cachedApiKeyDoc.roleDescriptorsHash);
        assertNotNull(roleDescriptorsBytes);
        assertEquals("{}", roleDescriptorsBytes.utf8ToString());
        final BytesReference limitedByRoleDescriptorsBytes = service.getRoleDescriptorsBytesCache()
            .get(cachedApiKeyDoc.limitedByRoleDescriptorsHash);
        assertNotNull(limitedByRoleDescriptorsBytes);
        final List<RoleDescriptor> limitedByRoleDescriptors = service.parseRoleDescriptorsBytes(
            docId,
            limitedByRoleDescriptorsBytes,
            RoleReference.ApiKeyRoleType.LIMITED_BY
        );
        assertEquals(1, limitedByRoleDescriptors.size());
        assertEquals(SUPERUSER_ROLE_DESCRIPTOR, limitedByRoleDescriptors.get(0));
        if (metadata == null) {
            assertNull(cachedApiKeyDoc.metadataFlattened);
        } else {
            assertThat(cachedApiKeyDoc.metadataFlattened, equalTo(XContentTestUtils.convertToXContent(metadata, XContentType.JSON)));
        }
        assertThat(cachedApiKeyDoc.type, is(type));

        // 2. A different API Key with the same role descriptors will share the entries in the role descriptor cache
        final String docId2 = randomAlphaOfLength(16);
        final String apiKey2 = randomAlphaOfLength(16);
        ApiKeyCredentials apiKeyCredentials2 = getApiKeyCredentials(docId2, apiKey2, type);
        final Map<String, Object> metadata2 = mockKeyDocument(
            docId2,
            apiKey2,
            new User("thor", "superuser"),
            null,
            false,
            Duration.ofSeconds(3600),
            null,
            type
        );
        PlainActionFuture<AuthenticationResult<User>> future2 = new PlainActionFuture<>();
        service.loadApiKeyAndValidateCredentials(threadContext, apiKeyCredentials2, future2);
        final ApiKeyService.CachedApiKeyDoc cachedApiKeyDoc2 = service.getDocCache().get(docId2);
        assertNotNull(cachedApiKeyDoc2);
        assertEquals("thor", cachedApiKeyDoc2.creator.get("principal"));
        final BytesReference roleDescriptorsBytes2 = service.getRoleDescriptorsBytesCache().get(cachedApiKeyDoc2.roleDescriptorsHash);
        assertSame(roleDescriptorsBytes, roleDescriptorsBytes2);
        final BytesReference limitedByRoleDescriptorsBytes2 = service.getRoleDescriptorsBytesCache()
            .get(cachedApiKeyDoc2.limitedByRoleDescriptorsHash);
        assertSame(limitedByRoleDescriptorsBytes, limitedByRoleDescriptorsBytes2);
        if (metadata2 == null) {
            assertNull(cachedApiKeyDoc2.metadataFlattened);
        } else {
            assertThat(cachedApiKeyDoc2.metadataFlattened, equalTo(XContentTestUtils.convertToXContent(metadata2, XContentType.JSON)));
        }
        assertThat(cachedApiKeyDoc2.type, is(type));

        // 3. Different role descriptors will be cached into a separate entry
        final String docId3 = randomAlphaOfLength(16);
        final String apiKey3 = randomAlphaOfLength(16);
        ApiKeyCredentials apiKeyCredentials3 = getApiKeyCredentials(docId3, apiKey3, type);
        final List<RoleDescriptor> keyRoles = List.of(
            RoleDescriptor.parse("key-role", new BytesArray("{\"cluster\":[\"monitor\"]}"), true, XContentType.JSON)
        );
        final Map<String, Object> metadata3 = mockKeyDocument(
            docId3,
            apiKey3,
            new User("banner", "superuser"),
            null,
            false,
            Duration.ofSeconds(3600),
            keyRoles,
            type
        );
        PlainActionFuture<AuthenticationResult<User>> future3 = new PlainActionFuture<>();
        service.loadApiKeyAndValidateCredentials(threadContext, apiKeyCredentials3, future3);
        final ApiKeyService.CachedApiKeyDoc cachedApiKeyDoc3 = service.getDocCache().get(docId3);
        assertNotNull(cachedApiKeyDoc3);
        assertEquals("banner", cachedApiKeyDoc3.creator.get("principal"));
        // Shared bytes for limitedBy role since it is the same
        assertSame(
            limitedByRoleDescriptorsBytes,
            service.getRoleDescriptorsBytesCache().get(cachedApiKeyDoc3.limitedByRoleDescriptorsHash)
        );
        // But role descriptors bytes are different
        final BytesReference roleDescriptorsBytes3 = service.getRoleDescriptorsBytesCache().get(cachedApiKeyDoc3.roleDescriptorsHash);
        assertNotSame(roleDescriptorsBytes, roleDescriptorsBytes3);
        assertEquals(3, service.getRoleDescriptorsBytesCache().count());
        if (metadata3 == null) {
            assertNull(cachedApiKeyDoc3.metadataFlattened);
        } else {
            assertThat(cachedApiKeyDoc3.metadataFlattened, equalTo(XContentTestUtils.convertToXContent(metadata3, XContentType.JSON)));
        }
        assertThat(cachedApiKeyDoc3.type, is(type));

        // 3.1. Cross-cluster API keys can share the cache entry
        final String docId31 = randomAlphaOfLength(16);
        final String apiKey31 = randomAlphaOfLength(16);
        ApiKeyCredentials apiKeyCredentials31 = getApiKeyCredentials(docId31, apiKey31, ApiKey.Type.CROSS_CLUSTER);
        final Map<String, Object> metadata31 = mockKeyDocument(
            docId31,
            apiKey31,
            new User("stark", "superuser"),
            null,
            false,
            Duration.ofSeconds(3600),
            keyRoles,
            ApiKey.Type.CROSS_CLUSTER
        );
        service.loadApiKeyAndValidateCredentials(threadContext, apiKeyCredentials31, new PlainActionFuture<>());
        final ApiKeyService.CachedApiKeyDoc cachedApiKeyDoc31 = service.getDocCache().get(docId31);
        assertNotNull(cachedApiKeyDoc31);
        assertEquals("stark", cachedApiKeyDoc31.creator.get("principal"));
        // Both role descriptor and limited-by role descriptor share cache entries.
        assertEquals(3, service.getRoleDescriptorsBytesCache().count());
        // Cross cluster API keys have empty limited-by
        assertThat(
            service.getRoleDescriptorsBytesCache().get(cachedApiKeyDoc31.limitedByRoleDescriptorsHash).utf8ToString(),
            equalTo("{}")
        );
        if (metadata31 == null) {
            assertNull(cachedApiKeyDoc31.metadataFlattened);
        } else {
            assertThat(cachedApiKeyDoc31.metadataFlattened, equalTo(XContentTestUtils.convertToXContent(metadata31, XContentType.JSON)));
        }
        assertThat(service.getRoleDescriptorsBytesCache().get(cachedApiKeyDoc31.roleDescriptorsHash), sameInstance(roleDescriptorsBytes3));
        assertThat(cachedApiKeyDoc31.type, is(ApiKey.Type.CROSS_CLUSTER));

        // 4. Will fetch document from security index if role descriptors are not found even when
        // cachedApiKeyDoc is available
        service.getRoleDescriptorsBytesCache().invalidateAll();
        Mockito.clearInvocations(client);
        final Map<String, Object> metadata4 = mockKeyDocument(
            docId,
            apiKey,
            new User("hulk", "superuser"),
            null,
            false,
            Duration.ofSeconds(3600),
            null,
            type
        );
        PlainActionFuture<AuthenticationResult<User>> future4 = new PlainActionFuture<>();
        service.loadApiKeyAndValidateCredentials(threadContext, getApiKeyCredentials(docId, apiKey, type), future4);
        verify(client, times(1)).get(any(GetRequest.class), anyActionListener());
        assertEquals(2, service.getRoleDescriptorsBytesCache().count());
        final AuthenticationResult<User> authResult4 = future4.get();
        assertSame(AuthenticationResult.Status.SUCCESS, authResult4.getStatus());
        assertThat(authResult4.getMetadata().get(API_KEY_TYPE_KEY), is(type.value()));
        checkAuthApiKeyMetadata(metadata4, authResult4);

        // 5. Cached entries will be used for the same API key doc
        SecurityMocks.mockGetRequestException(client, new EsRejectedExecutionException("rejected"));
        PlainActionFuture<AuthenticationResult<User>> future5 = new PlainActionFuture<>();
        service.loadApiKeyAndValidateCredentials(threadContext, getApiKeyCredentials(docId, apiKey, type), future5);
        final AuthenticationResult<User> authResult5 = future5.get();
        assertSame(AuthenticationResult.Status.SUCCESS, authResult5.getStatus());
        assertThat(authResult5.getMetadata().get(API_KEY_TYPE_KEY), is(type.value()));
        checkAuthApiKeyMetadata(metadata4, authResult5);
    }

    public void testWillInvalidateAuthCacheWhenDocNotFound() {
        ApiKeyService service = createApiKeyService(Settings.EMPTY);
        final ThreadContext threadContext = threadPool.getThreadContext();
        final String docId = randomAlphaOfLength(16);
        final String apiKey = randomAlphaOfLength(16);
        final ApiKey.Type type = randomFrom(ApiKey.Type.values());
        ApiKeyCredentials apiKeyCredentials = getApiKeyCredentials(docId, apiKey, type);
        service.getApiKeyAuthCache().put(docId, new ListenableFuture<>());
        assertNotNull(service.getApiKeyAuthCache().get(docId));
        SecurityMocks.mockGetRequest(
            client,
            SECURITY_MAIN_ALIAS,
            docId,
            new GetResult(
                INTERNAL_SECURITY_MAIN_INDEX_7,
                docId,
                UNASSIGNED_SEQ_NO,
                UNASSIGNED_PRIMARY_TERM,
                randomLongBetween(0, 9),
                false,
                null,
                null,
                null
            )
        );
        PlainActionFuture<AuthenticationResult<User>> future = new PlainActionFuture<>();
        service.loadApiKeyAndValidateCredentials(threadContext, apiKeyCredentials, future);
        assertNull(service.getApiKeyAuthCache().get(docId));
    }

    public void testGetCreatorRealm() {
        final User user = AuthenticationTests.randomUser();

        // API key authentication
        final String apiKeyId = randomAlphaOfLength(20);
        final Authentication authentication1 = AuthenticationTests.randomApiKeyAuthentication(user, apiKeyId);
        assertThat(ApiKeyService.getCreatorRealmName(authentication1), equalTo(AuthenticationField.API_KEY_CREATOR_REALM_NAME));
        assertThat(ApiKeyService.getCreatorRealmType(authentication1), equalTo(AuthenticationField.API_KEY_CREATOR_REALM_TYPE));

        // API key run-as
        final RealmRef lookupRealmRef = AuthenticationTests.randomRealmRef(false);
        final Authentication authentication2 = authentication1.runAs(AuthenticationTests.randomUser(), lookupRealmRef);
        assertThat(ApiKeyService.getCreatorRealmName(authentication2), equalTo(lookupRealmRef.getName()));
        assertThat(ApiKeyService.getCreatorRealmType(authentication2), equalTo(lookupRealmRef.getType()));

        // Realm
        final Authentication authentication3 = AuthenticationTests.randomRealmAuthentication(randomBoolean());
        assertThat(ApiKeyService.getCreatorRealmName(authentication3), equalTo(authentication3.getEffectiveSubject().getRealm().getName()));
        assertThat(ApiKeyService.getCreatorRealmType(authentication3), equalTo(authentication3.getEffectiveSubject().getRealm().getType()));

        // Realm run-as
        final Authentication authentication4 = authentication3.runAs(AuthenticationTests.randomUser(), lookupRealmRef);
        assertThat(ApiKeyService.getCreatorRealmName(authentication4), equalTo(lookupRealmRef.getName()));
        assertThat(ApiKeyService.getCreatorRealmType(authentication4), equalTo(lookupRealmRef.getType()));

        // Others (cannot run-as)
        final Authentication authentication5 = randomFrom(
            AuthenticationTests.randomServiceAccountAuthentication(),
            AuthenticationTests.randomAnonymousAuthentication(),
            AuthenticationTests.randomInternalAuthentication()
        );
        assertThat(ApiKeyService.getCreatorRealmName(authentication5), equalTo(authentication5.getEffectiveSubject().getRealm().getName()));
        assertThat(ApiKeyService.getCreatorRealmType(authentication5), equalTo(authentication5.getEffectiveSubject().getRealm().getType()));

        // Failed run-as returns authenticating subject's realm
        final Authentication authentication6 = authentication3.runAs(AuthenticationTests.randomUser(), null);
        assertThat(
            ApiKeyService.getCreatorRealmName(authentication6),
            equalTo(authentication6.getAuthenticatingSubject().getRealm().getName())
        );
        assertThat(
            ApiKeyService.getCreatorRealmType(authentication6),
            equalTo(authentication6.getAuthenticatingSubject().getRealm().getType())
        );
    }

    public void testGetOwnersRealmNames() {
        // realm, no domain
        RealmRef realmRef = AuthenticationTests.randomRealmRef(false);
        Authentication authentication = Authentication.newRealmAuthentication(AuthenticationTests.randomUser(), realmRef);
        assertThat(Arrays.asList(ApiKeyService.getOwnersRealmNames(authentication)), contains(realmRef.getName()));
        assertThat(Arrays.asList(ApiKeyService.getOwnersRealmNames(authentication.token())), contains(realmRef.getName()));
        // realm run-as, no domain
        authentication = Authentication.newRealmAuthentication(
            AuthenticationTests.randomUser(),
            AuthenticationTests.randomRealmRef(randomBoolean())
        );
        assertThat(
            Arrays.asList(ApiKeyService.getOwnersRealmNames(authentication.runAs(AuthenticationTests.randomUser(), realmRef))),
            contains(realmRef.getName())
        );
        assertThat(
            Arrays.asList(ApiKeyService.getOwnersRealmNames(authentication.runAs(AuthenticationTests.randomUser(), realmRef).token())),
            contains(realmRef.getName())
        );
        // realm under domain
        realmRef = AuthenticationTests.randomRealmRef(true);
        authentication = Authentication.newRealmAuthentication(AuthenticationTests.randomUser(), realmRef);
        assertThat(
            Arrays.asList(ApiKeyService.getOwnersRealmNames(authentication)),
            containsInAnyOrder(
                realmRef.getDomain().realms().stream().map(realmIdentifier -> realmIdentifier.getName()).toArray(String[]::new)
            )
        );
        assertThat(
            Arrays.asList(ApiKeyService.getOwnersRealmNames(authentication.token())),
            containsInAnyOrder(
                realmRef.getDomain().realms().stream().map(realmIdentifier -> realmIdentifier.getName()).toArray(String[]::new)
            )
        );
        // realm under domain run-as
        authentication = Authentication.newRealmAuthentication(
            AuthenticationTests.randomUser(),
            AuthenticationTests.randomRealmRef(randomBoolean())
        );
        assertThat(
            Arrays.asList(ApiKeyService.getOwnersRealmNames(authentication.runAs(AuthenticationTests.randomUser(), realmRef))),
            containsInAnyOrder(
                realmRef.getDomain().realms().stream().map(realmIdentifier -> realmIdentifier.getName()).toArray(String[]::new)
            )
        );
        assertThat(
            Arrays.asList(ApiKeyService.getOwnersRealmNames(authentication.runAs(AuthenticationTests.randomUser(), realmRef).token())),
            containsInAnyOrder(
                realmRef.getDomain().realms().stream().map(realmIdentifier -> realmIdentifier.getName()).toArray(String[]::new)
            )
        );
        // API key authentication
        final String apiKeyCreatorRealm = randomAlphaOfLengthBetween(2, 8);
        authentication = AuthenticationTests.randomApiKeyAuthentication(
            AuthenticationTests.randomUser(),
            randomAlphaOfLength(8),
            apiKeyCreatorRealm,
            "file",
            TransportVersion.current()
        );
        assertThat(Arrays.asList(ApiKeyService.getOwnersRealmNames(authentication)), contains(apiKeyCreatorRealm));
        assertThat(Arrays.asList(ApiKeyService.getOwnersRealmNames(authentication.token())), contains(apiKeyCreatorRealm));

        // API key run-as, no domain
        RealmRef lookupRealmRef = AuthenticationTests.randomRealmRef(false);
        assertThat(
            Arrays.asList(ApiKeyService.getOwnersRealmNames(authentication.runAs(AuthenticationTests.randomUser(), lookupRealmRef))),
            contains(lookupRealmRef.getName())
        );
        assertThat(
            Arrays.asList(
                ApiKeyService.getOwnersRealmNames(authentication.runAs(AuthenticationTests.randomUser(), lookupRealmRef).token())
            ),
            contains(lookupRealmRef.getName())
        );

        // API key run-as under domain
        lookupRealmRef = AuthenticationTests.randomRealmRef(true);
        assertThat(
            Arrays.asList(ApiKeyService.getOwnersRealmNames(authentication.runAs(AuthenticationTests.randomUser(), lookupRealmRef))),
            containsInAnyOrder(
                lookupRealmRef.getDomain().realms().stream().map(realmIdentifier -> realmIdentifier.getName()).toArray(String[]::new)
            )
        );
        assertThat(
            Arrays.asList(
                ApiKeyService.getOwnersRealmNames(authentication.runAs(AuthenticationTests.randomUser(), lookupRealmRef).token())
            ),
            containsInAnyOrder(
                lookupRealmRef.getDomain().realms().stream().map(realmIdentifier -> realmIdentifier.getName()).toArray(String[]::new)
            )
        );
    }

    public void testAuthWillTerminateIfGetThreadPoolIsSaturated() throws ExecutionException, InterruptedException {
        final String apiKey = randomAlphaOfLength(16);
        final ApiKeyCredentials creds = getApiKeyCredentials(randomAlphaOfLength(12), apiKey, randomFrom(ApiKey.Type.values()));
        SecurityMocks.mockGetRequestException(client, new EsRejectedExecutionException("rejected"));
        ApiKeyService service = createApiKeyService(Settings.EMPTY);
        final PlainActionFuture<AuthenticationResult<User>> future = new PlainActionFuture<>();
        service.tryAuthenticate(threadPool.getThreadContext(), creds, future);
        final AuthenticationResult<User> authenticationResult = future.get();
        assertEquals(AuthenticationResult.Status.TERMINATE, authenticationResult.getStatus());
        assertThat(authenticationResult.getMessage(), containsString("server is too busy to respond"));
    }

    public void testAuthWillTerminateIfHashingThreadPoolIsSaturated() throws IOException, ExecutionException, InterruptedException {
        final String apiKey = randomAlphaOfLength(16);

        Hasher hasher = getFastStoredHashAlgoForTests();
        final char[] hash = hasher.hash(new SecureString(apiKey.toCharArray()));
        Map<String, Object> sourceMap = buildApiKeySourceDoc(hash);
        final ApiKey.Type type = parseTypeFromSourceMap(sourceMap);
        final ApiKeyCredentials creds = getApiKeyCredentials(randomAlphaOfLength(12), apiKey, type);
        mockSourceDocument(creds.getId(), sourceMap);
        final ExecutorService mockExecutorService = mock(ExecutorService.class);
        when(threadPool.executor(SECURITY_CRYPTO_THREAD_POOL_NAME)).thenReturn(mockExecutorService);
        Mockito.doAnswer(invocationOnMock -> {
            final AbstractRunnable actionRunnable = (AbstractRunnable) invocationOnMock.getArguments()[0];
            actionRunnable.onRejection(new EsRejectedExecutionException("rejected"));
            return null;
        }).when(mockExecutorService).execute(any(Runnable.class));

        ApiKeyService service = createApiKeyService(Settings.EMPTY);
        final PlainActionFuture<AuthenticationResult<User>> future = new PlainActionFuture<>();
        service.tryAuthenticate(threadPool.getThreadContext(), creds, future);
        final AuthenticationResult<User> authenticationResult = future.get();
        assertEquals(AuthenticationResult.Status.TERMINATE, authenticationResult.getStatus());
        assertThat(authenticationResult.getMessage(), containsString("server is too busy to respond"));
    }

    public void testCreationWillFailIfHashingThreadPoolIsSaturated() {
        final EsRejectedExecutionException rejectedExecutionException = new EsRejectedExecutionException("rejected");
        final ExecutorService mockExecutorService = mock(ExecutorService.class);
        when(threadPool.executor(SECURITY_CRYPTO_THREAD_POOL_NAME)).thenReturn(mockExecutorService);
        Mockito.doAnswer(invocationOnMock -> {
            final AbstractRunnable actionRunnable = (AbstractRunnable) invocationOnMock.getArguments()[0];
            actionRunnable.onRejection(rejectedExecutionException);
            return null;
        }).when(mockExecutorService).execute(any(Runnable.class));

        final Authentication authentication = AuthenticationTestHelper.builder().build();
        final CreateApiKeyRequest createApiKeyRequest = new CreateApiKeyRequest(randomAlphaOfLengthBetween(3, 8), null, null);
        ApiKeyService service = createApiKeyService(Settings.EMPTY);
        final PlainActionFuture<CreateApiKeyResponse> future = new PlainActionFuture<>();
        service.createApiKey(authentication, createApiKeyRequest, Set.of(), future);
        final EsRejectedExecutionException e = expectThrows(EsRejectedExecutionException.class, future::actionGet);
        assertThat(e, is(rejectedExecutionException));
    }

    public void testCachedApiKeyValidationWillNotBeBlockedByUnCachedApiKey() throws IOException, ExecutionException, InterruptedException {
        final String apiKeyId1 = randomAlphaOfLength(12);
        final String apiKey1 = randomAlphaOfLength(16);

        Hasher hasher = getFastStoredHashAlgoForTests();
        final char[] hash = hasher.hash(new SecureString(apiKey1.toCharArray()));
        Map<String, Object> sourceMap = buildApiKeySourceDoc(hash);
        final Object metadata = sourceMap.get("metadata_flattened");
        mockSourceDocument(apiKeyId1, sourceMap);

        // Authenticate the key once to cache it
        ApiKeyService service = createApiKeyService(Settings.EMPTY);
        final ApiKeyCredentials creds = getApiKeyCredentials(apiKeyId1, apiKey1, parseTypeFromSourceMap(sourceMap));
        final PlainActionFuture<AuthenticationResult<User>> future = new PlainActionFuture<>();
        service.tryAuthenticate(threadPool.getThreadContext(), creds, future);
        final AuthenticationResult<User> authenticationResult = future.get();
        assertEquals(AuthenticationResult.Status.SUCCESS, authenticationResult.getStatus());
        checkAuthApiKeyMetadata(metadata, authenticationResult);

        // Now force the hashing thread pool to saturate so that any un-cached keys cannot be validated
        final ExecutorService mockExecutorService = mock(ExecutorService.class);
        when(threadPool.executor(SECURITY_CRYPTO_THREAD_POOL_NAME)).thenReturn(mockExecutorService);
        Mockito.doAnswer(invocationOnMock -> {
            final AbstractRunnable actionRunnable = (AbstractRunnable) invocationOnMock.getArguments()[0];
            actionRunnable.onRejection(new EsRejectedExecutionException("rejected"));
            return null;
        }).when(mockExecutorService).execute(any(Runnable.class));

        // A new API key trying to connect that must go through full hash computation
        final String apiKeyId2 = randomAlphaOfLength(12);
        final String apiKey2 = randomAlphaOfLength(16);
        final Map<String, Object> sourceMap2 = buildApiKeySourceDoc(hasher.hash(new SecureString(apiKey2.toCharArray())));
        mockSourceDocument(apiKeyId2, sourceMap2);
        final ApiKeyCredentials creds2 = getApiKeyCredentials(apiKeyId2, apiKey2, parseTypeFromSourceMap(sourceMap2));
        final PlainActionFuture<AuthenticationResult<User>> future2 = new PlainActionFuture<>();
        service.tryAuthenticate(threadPool.getThreadContext(), creds2, future2);
        final AuthenticationResult<User> authenticationResult2 = future2.get();
        assertEquals(AuthenticationResult.Status.TERMINATE, authenticationResult2.getStatus());
        assertThat(authenticationResult2.getMessage(), containsString("server is too busy to respond"));

        // The cached API key should not be affected
        mockSourceDocument(apiKeyId1, sourceMap);
        final PlainActionFuture<AuthenticationResult<User>> future3 = new PlainActionFuture<>();
        service.tryAuthenticate(
            threadPool.getThreadContext(),
            getApiKeyCredentials(apiKeyId1, apiKey1, parseTypeFromSourceMap(sourceMap)),
            future3
        );
        final AuthenticationResult<User> authenticationResult3 = future3.get();
        assertEquals(AuthenticationResult.Status.SUCCESS, authenticationResult3.getStatus());
        checkAuthApiKeyMetadata(metadata, authenticationResult3);
    }

    @SuppressWarnings("unchecked")
    public void testApiKeyDocDeserialization() throws IOException {
        final String apiKeyDocumentSource = """
            {
              "doc_type": "api_key",
              "creation_time": 1591919944598,
              "expiration_time": 1591919944599,
              "api_key_invalidated": false,
              "api_key_hash": "{PBKDF2}10000$abc",
              "role_descriptors": {
                "a": {
                  "cluster": [ "all" ]
                }
              },
              "limited_by_role_descriptors": {
                "limited_by": {
                  "cluster": [ "all" ],
                  "metadata": {
                    "_reserved": true
                  },
                  "type": "role"
                }
              },
              "name": "key-1",
              "version": 7000099,
              "creator": {
                "principal": "admin",
                "metadata": {
                  "foo": "bar"
                },
                "realm": "file1",
                "realm_type": "file"
              }
            }""";
        final ApiKeyDoc apiKeyDoc = ApiKeyDoc.fromXContent(
            XContentHelper.createParser(
                NamedXContentRegistry.EMPTY,
                LoggingDeprecationHandler.INSTANCE,
                new BytesArray(apiKeyDocumentSource),
                XContentType.JSON
            )
        );
        assertEquals("api_key", apiKeyDoc.docType);
        assertEquals(1591919944598L, apiKeyDoc.creationTime);
        assertEquals(1591919944599L, apiKeyDoc.expirationTime);
        assertFalse(apiKeyDoc.invalidated);
        assertEquals("{PBKDF2}10000$abc", apiKeyDoc.hash);
        assertEquals("key-1", apiKeyDoc.name);
        assertEquals(7000099, apiKeyDoc.version);
        assertEquals(new BytesArray("""
            {"a":{"cluster":["all"]}}"""), apiKeyDoc.roleDescriptorsBytes);
        assertEquals(new BytesArray("""
            {"limited_by":{"cluster":["all"],"metadata":{"_reserved":true},"type":"role"}}"""), apiKeyDoc.limitedByRoleDescriptorsBytes);

        final Map<String, Object> creator = apiKeyDoc.creator;
        assertEquals("admin", creator.get("principal"));
        assertEquals("file1", creator.get("realm"));
        assertEquals("file", creator.get("realm_type"));
        assertEquals("bar", ((Map<String, Object>) creator.get("metadata")).get("foo"));
    }

    public void testValidateApiKeyDocBeforeUpdate() throws IOException {
        final var apiKeyId = randomAlphaOfLength(12);
        final var apiKey = randomAlphaOfLength(16);
        final var hasher = getFastStoredHashAlgoForTests();
        final char[] hash = hasher.hash(new SecureString(apiKey.toCharArray()));

        final var apiKeyService = createApiKeyService();
        final var apiKeyDocWithNullName = buildApiKeyDoc(hash, -1, false, -1, null, Version.V_8_2_0.id);
        final var auth = Authentication.newRealmAuthentication(
            new User("test_user", "role"),
            new Authentication.RealmRef("realm1", "realm_type1", "node")
        );

        var ex = expectThrows(
            IllegalArgumentException.class,
            () -> apiKeyService.validateForUpdate(apiKeyId, apiKeyDocWithNullName.type, auth, apiKeyDocWithNullName)
        );
        assertThat(ex.getMessage(), containsString("cannot update legacy API key [" + apiKeyId + "] without name"));

        final var apiKeyDocWithEmptyName = buildApiKeyDoc(hash, -1, false, -1, "", Version.V_8_2_0.id);
        ex = expectThrows(
            IllegalArgumentException.class,
            () -> apiKeyService.validateForUpdate(apiKeyId, apiKeyDocWithEmptyName.type, auth, apiKeyDocWithEmptyName)
        );
        assertThat(ex.getMessage(), containsString("cannot update legacy API key [" + apiKeyId + "] without name"));

        final ApiKeyDoc apiKeyDoc = buildApiKeyDoc(hash, -1, false, -1, randomAlphaOfLengthBetween(3, 8), Version.CURRENT.id);
        final ApiKey.Type expectedType = randomValueOtherThan(apiKeyDoc.type, () -> randomFrom(ApiKey.Type.values()));
        ex = expectThrows(IllegalArgumentException.class, () -> apiKeyService.validateForUpdate(apiKeyId, expectedType, auth, apiKeyDoc));
        assertThat(
            ex.getMessage(),
            containsString(
                "cannot update API key of type [" + apiKeyDoc.type.value() + "] while expected type is [" + expectedType.value() + "]"
            )
        );
    }

    public void testMaybeBuildUpdatedDocument() throws IOException {
        final var apiKey = randomAlphaOfLength(16);
        final var hasher = getFastStoredHashAlgoForTests();
        final char[] hash = hasher.hash(new SecureString(apiKey.toCharArray()));
        final var oldAuthentication = randomValueOtherThanMany(
            Authentication::isApiKey,
            () -> AuthenticationTestHelper.builder()
                .user(AuthenticationTestHelper.userWithRandomMetadataAndDetails("user", "role"))
                .build(false)
        );
        final ApiKey.Type type = randomFrom(ApiKey.Type.values());
        final Set<RoleDescriptor> oldUserRoles = type == ApiKey.Type.CROSS_CLUSTER
            ? Set.of()
            : randomSet(0, 3, RoleDescriptorTests::randomRoleDescriptor);
        final List<RoleDescriptor> oldKeyRoles;
        if (type == ApiKey.Type.CROSS_CLUSTER) {
            oldKeyRoles = List.of(CrossClusterApiKeyRoleDescriptorBuilder.parse(randomCrossClusterApiKeyAccessField()).build());
        } else {
            oldKeyRoles = randomList(3, RoleDescriptorTests::randomRoleDescriptor);
        }
        final Map<String, Object> oldMetadata = ApiKeyTests.randomMetadata();
        final Version oldVersion = VersionUtils.randomVersion(random());
        final ApiKeyDoc oldApiKeyDoc = ApiKeyDoc.fromXContent(
            XContentHelper.createParser(
                XContentParserConfiguration.EMPTY,
                BytesReference.bytes(
                    ApiKeyService.newDocument(
                        hash,
                        randomAlphaOfLength(10),
                        oldAuthentication,
                        oldUserRoles,
                        Instant.now(),
                        randomBoolean() ? null : Instant.now(),
                        oldKeyRoles,
                        type,
                        oldVersion,
                        oldMetadata
                    )
                ),
                XContentType.JSON
            )
        );

        final boolean changeUserRoles = type != ApiKey.Type.CROSS_CLUSTER && randomBoolean();
        final boolean changeKeyRoles = randomBoolean();
        final boolean changeMetadata = randomBoolean();
        final boolean changeVersion = randomBoolean();
        final boolean changeCreator = randomBoolean();
        final Set<RoleDescriptor> newUserRoles = changeUserRoles
            ? randomValueOtherThan(oldUserRoles, () -> randomSet(0, 3, RoleDescriptorTests::randomRoleDescriptor))
            : oldUserRoles;
        final List<RoleDescriptor> newKeyRoles;
        if (changeKeyRoles) {
            if (type == ApiKey.Type.CROSS_CLUSTER) {
                newKeyRoles = randomValueOtherThan(oldKeyRoles, () -> {
                    try {
                        return List.of(CrossClusterApiKeyRoleDescriptorBuilder.parse(randomCrossClusterApiKeyAccessField()).build());
                    } catch (IOException e) {
                        throw new UncheckedIOException(e);
                    }
                });
            } else {
                newKeyRoles = randomValueOtherThan(oldKeyRoles, () -> randomList(0, 3, RoleDescriptorTests::randomRoleDescriptor));
            }
        } else {
            newKeyRoles = randomBoolean() ? oldKeyRoles : null;
        }
        final Map<String, Object> newMetadata = changeMetadata
            ? randomValueOtherThanMany(md -> md == null || md.equals(oldMetadata), ApiKeyTests::randomMetadata)
            : (randomBoolean() ? oldMetadata : null);
        final Version newVersion = changeVersion
            ? randomValueOtherThan(oldVersion, () -> VersionUtils.randomVersion(random()))
            : oldVersion;
        final Authentication newAuthentication = changeCreator
            ? randomValueOtherThanMany(
                (auth -> auth.isApiKey() || auth.getEffectiveSubject().getUser().equals(oldAuthentication.getEffectiveSubject().getUser())),
                () -> AuthenticationTestHelper.builder()
                    .user(AuthenticationTestHelper.userWithRandomMetadataAndDetails("user", "role"))
                    .build(false)
            )
            : oldAuthentication;
        final String apiKeyId = randomAlphaOfLength(10);
        final BaseUpdateApiKeyRequest request = mock(BaseUpdateApiKeyRequest.class);
        when(request.getType()).thenReturn(type);
        when(request.getRoleDescriptors()).thenReturn(newKeyRoles);
        when(request.getMetadata()).thenReturn(newMetadata);
        final var service = createApiKeyService();

        final XContentBuilder builder = ApiKeyService.maybeBuildUpdatedDocument(
            apiKeyId,
            oldApiKeyDoc,
            newVersion,
            newAuthentication,
            request,
            newUserRoles
        );

        final boolean noop = (changeCreator || changeMetadata || changeKeyRoles || changeUserRoles || changeVersion) == false;
        if (noop) {
            assertNull(builder);
        } else {
            final ApiKeyDoc updatedApiKeyDoc = ApiKeyDoc.fromXContent(
                XContentHelper.createParser(XContentParserConfiguration.EMPTY, BytesReference.bytes(builder), XContentType.JSON)
            );
            assertEquals(oldApiKeyDoc.docType, updatedApiKeyDoc.docType);
            assertEquals(oldApiKeyDoc.type, updatedApiKeyDoc.type);
            assertEquals(oldApiKeyDoc.name, updatedApiKeyDoc.name);
            assertEquals(oldApiKeyDoc.hash, updatedApiKeyDoc.hash);
            assertEquals(oldApiKeyDoc.expirationTime, updatedApiKeyDoc.expirationTime);
            assertEquals(oldApiKeyDoc.creationTime, updatedApiKeyDoc.creationTime);
            assertEquals(oldApiKeyDoc.invalidated, updatedApiKeyDoc.invalidated);
            assertEquals(newVersion.id, updatedApiKeyDoc.version);
            final var actualUserRoles = service.parseRoleDescriptorsBytes(
                "",
                updatedApiKeyDoc.limitedByRoleDescriptorsBytes,
                RoleReference.ApiKeyRoleType.LIMITED_BY
            );
            assertEquals(newUserRoles.size(), actualUserRoles.size());
            assertEquals(new HashSet<>(newUserRoles), new HashSet<>(actualUserRoles));
            final var actualKeyRoles = service.parseRoleDescriptorsBytes(
                "",
                updatedApiKeyDoc.roleDescriptorsBytes,
                RoleReference.ApiKeyRoleType.ASSIGNED
            );
            if (changeKeyRoles == false) {
                assertEquals(
                    service.parseRoleDescriptorsBytes("", oldApiKeyDoc.roleDescriptorsBytes, RoleReference.ApiKeyRoleType.ASSIGNED),
                    actualKeyRoles
                );
            } else {
                assertEquals(newKeyRoles.size(), actualKeyRoles.size());
                assertEquals(new HashSet<>(newKeyRoles), new HashSet<>(actualKeyRoles));
            }
            if (changeMetadata == false) {
                assertEquals(oldApiKeyDoc.metadataFlattened, updatedApiKeyDoc.metadataFlattened);
            } else {
                assertEquals(newMetadata, XContentHelper.convertToMap(updatedApiKeyDoc.metadataFlattened, true, XContentType.JSON).v2());
            }
            assertEquals(newAuthentication.getEffectiveSubject().getUser().principal(), updatedApiKeyDoc.creator.get("principal"));
            assertEquals(newAuthentication.getEffectiveSubject().getUser().fullName(), updatedApiKeyDoc.creator.get("full_name"));
            assertEquals(newAuthentication.getEffectiveSubject().getUser().email(), updatedApiKeyDoc.creator.get("email"));
            assertEquals(newAuthentication.getEffectiveSubject().getUser().metadata(), updatedApiKeyDoc.creator.get("metadata"));
            final RealmRef realm = newAuthentication.getEffectiveSubject().getRealm();
            assertEquals(realm.getName(), updatedApiKeyDoc.creator.get("realm"));
            assertEquals(realm.getType(), updatedApiKeyDoc.creator.get("realm_type"));
            if (realm.getDomain() != null) {
                @SuppressWarnings("unchecked")
                final var actualRealmDomain = RealmDomain.fromXContent(
                    XContentHelper.mapToXContentParser(
                        XContentParserConfiguration.EMPTY,
                        (Map<String, Object>) updatedApiKeyDoc.creator.get("realm_domain")
                    )
                );
                assertEquals(realm.getDomain(), actualRealmDomain);
            } else {
                assertFalse(updatedApiKeyDoc.creator.containsKey("realm_domain"));
            }
        }
    }

    public void testApiKeyDocDeserializationWithNullValues() throws IOException {
        final String apiKeyDocumentSource = """
            {
              "doc_type": "api_key",
              "creation_time": 1591919944598,
              "expiration_time": null,
              "api_key_invalidated": false,
              "api_key_hash": "{PBKDF2}10000$abc",
              "role_descriptors": {},
              "limited_by_role_descriptors": {
                "limited_by": {
                  "cluster": [ "all" ]
                }
              },
              "name": null,
              "version": 7000099,
              "creator": {
                "principal": "admin",
                "metadata": {},
                "realm": "file1"
              }
            }""";
        final ApiKeyDoc apiKeyDoc = ApiKeyDoc.fromXContent(
            XContentHelper.createParser(
                NamedXContentRegistry.EMPTY,
                LoggingDeprecationHandler.INSTANCE,
                new BytesArray(apiKeyDocumentSource),
                XContentType.JSON
            )
        );
        assertEquals(-1L, apiKeyDoc.expirationTime);
        assertNull(apiKeyDoc.name);
        assertEquals(new BytesArray("{}"), apiKeyDoc.roleDescriptorsBytes);
    }

    public void testGetApiKeyMetadata() throws IOException {
        final Map<String, Object> metadata;
        final Map<String, Object> apiKeyMetadata = ApiKeyTests.randomMetadata();
        if (apiKeyMetadata == null) {
            metadata = Map.of(API_KEY_ID_KEY, randomAlphaOfLength(20));
        } else {
            final BytesReference metadataBytes = XContentTestUtils.convertToXContent(apiKeyMetadata, XContentType.JSON);
            metadata = Map.of(API_KEY_ID_KEY, randomAlphaOfLength(20), API_KEY_METADATA_KEY, metadataBytes);
        }

        final Authentication apiKeyAuthentication = Authentication.newApiKeyAuthentication(
            AuthenticationResult.success(new User(ESTestCase.randomAlphaOfLengthBetween(3, 8)), metadata),
            randomAlphaOfLengthBetween(3, 8)
        );

        final Map<String, Object> restoredApiKeyMetadata = ApiKeyService.getApiKeyMetadata(apiKeyAuthentication);
        if (apiKeyMetadata == null) {
            assertThat(restoredApiKeyMetadata, anEmptyMap());
        } else {
            assertThat(restoredApiKeyMetadata, equalTo(apiKeyMetadata));
        }

        final Authentication authentication = AuthenticationTests.randomAuthentication(
            AuthenticationTests.randomUser(),
            AuthenticationTests.randomRealmRef(randomBoolean()),
            false
        );
        final IllegalArgumentException e = expectThrows(
            IllegalArgumentException.class,
            () -> ApiKeyService.getApiKeyMetadata(authentication)
        );
        assertThat(e.getMessage(), containsString("authentication realm must be [_es_api_key]"));
    }

    public void testMaybeRemoveRemoteIndicesPrivilegesWithUnsupportedVersion() {
        final String apiKeyId = randomAlphaOfLengthBetween(5, 8);
        final Set<RoleDescriptor> userRoleDescriptors = Set.copyOf(
            randomList(2, 5, () -> RoleDescriptorTests.randomRoleDescriptor(randomBoolean(), randomBoolean(), randomBoolean()))
        );

        // Selecting random unsupported version.
        final TransportVersion minTransportVersion = TransportVersionUtils.randomVersionBetween(
            random(),
            TransportVersions.MINIMUM_COMPATIBLE,
            TransportVersionUtils.getPreviousVersion(TRANSPORT_VERSION_ADVANCED_REMOTE_CLUSTER_SECURITY)
        );

        final Set<RoleDescriptor> result = ApiKeyService.maybeRemoveRemoteIndicesPrivileges(
            userRoleDescriptors,
            minTransportVersion,
            apiKeyId
        );
        assertThat(result.stream().anyMatch(RoleDescriptor::hasRemoteIndicesPrivileges), equalTo(false));
        assertThat(result.size(), equalTo(userRoleDescriptors.size()));

        // Roles for which warning headers are added.
        final List<String> userRoleNamesWithRemoteIndicesPrivileges = userRoleDescriptors.stream()
            .filter(RoleDescriptor::hasRemoteIndicesPrivileges)
            .map(RoleDescriptor::getName)
            .sorted()
            .toList();

        if (false == userRoleNamesWithRemoteIndicesPrivileges.isEmpty()) {
            assertWarnings(
                "Removed API key's remote indices privileges from role(s) "
                    + userRoleNamesWithRemoteIndicesPrivileges
                    + ". Remote indices are not supported by all nodes in the cluster. "
                    + "Use the update API Key API to re-assign remote indices to the API key(s), after the cluster upgrade is complete."
            );
        }
    }

    public void testMaybeRemoveRemoteIndicesPrivilegesWithSupportedVersion() {
        final String apiKeyId = randomAlphaOfLengthBetween(5, 8);
        final Set<RoleDescriptor> userRoleDescriptors = Set.copyOf(
            randomList(1, 3, ApiKeyServiceTests::randomRoleDescriptorWithRemoteIndexPrivileges)
        );

        // Selecting random supported version.
        final TransportVersion minTransportVersion = TransportVersionUtils.randomVersionBetween(
            random(),
            TRANSPORT_VERSION_ADVANCED_REMOTE_CLUSTER_SECURITY,
            TransportVersion.current()
        );

        final Set<RoleDescriptor> result = ApiKeyService.maybeRemoveRemoteIndicesPrivileges(
            userRoleDescriptors,
            minTransportVersion,
            apiKeyId
        );

        // User roles should be unchanged.
        assertThat(result, equalTo(userRoleDescriptors));
    }

    public void testBuildDelimitedStringWithLimit() {
        int limit = 2;
        assertThat(ApiKeyService.buildDelimitedStringWithLimit(limit), equalTo(""));
        assertThat(ApiKeyService.buildDelimitedStringWithLimit(limit, new String[] {}), equalTo(""));
        assertThat(ApiKeyService.buildDelimitedStringWithLimit(limit, "id-1"), equalTo("id-1"));
        assertThat(ApiKeyService.buildDelimitedStringWithLimit(limit, "id-1", "id-2"), equalTo("id-1, id-2"));
        assertThat(
            ApiKeyService.buildDelimitedStringWithLimit(limit, "id-1", "id-2", "id-3"),
            equalTo("id-1, id-2... (3 in total, 1 omitted)")
        );
        assertThat(
            ApiKeyService.buildDelimitedStringWithLimit(limit, "id-1", "id-2", "id-3", "id-4"),
            equalTo("id-1, id-2... (4 in total, 2 omitted)")
        );

        var e = expectThrows(
            IllegalArgumentException.class,
            () -> ApiKeyService.buildDelimitedStringWithLimit(randomIntBetween(-5, 0), "not-relevant-for-this-test")
        );
        assertThat(e.getMessage(), equalTo("limit must be positive number"));
    }

    public void testCreateCrossClusterApiKeyMinVersionConstraint() {
        final Authentication authentication = randomValueOtherThanMany(
            Authentication::isApiKey,
            () -> AuthenticationTestHelper.builder().build()
        );
        final AbstractCreateApiKeyRequest request = mock(AbstractCreateApiKeyRequest.class);
        when(request.getType()).thenReturn(ApiKey.Type.CROSS_CLUSTER);

        final ClusterService clusterService = mock(ClusterService.class);
        when(clusterService.getClusterSettings()).thenReturn(
            new ClusterSettings(Settings.EMPTY, Set.of(ApiKeyService.DELETE_RETENTION_PERIOD, ApiKeyService.DELETE_INTERVAL))
        );
        final ClusterState clusterState = mock(ClusterState.class);
        when(clusterService.state()).thenReturn(clusterState);
        final TransportVersion minTransportVersion = TransportVersionUtils.randomVersionBetween(
            random(),
            TransportVersions.MINIMUM_COMPATIBLE,
            TransportVersionUtils.getPreviousVersion(TRANSPORT_VERSION_ADVANCED_REMOTE_CLUSTER_SECURITY)
        );
        when(clusterState.getMinTransportVersion()).thenReturn(minTransportVersion);

        final ApiKeyService service = new ApiKeyService(
            Settings.EMPTY,
            clock,
            client,
            securityIndex,
            clusterService,
            cacheInvalidatorRegistry,
            threadPool
        );

        final PlainActionFuture<CreateApiKeyResponse> future = new PlainActionFuture<>();
        service.createApiKey(authentication, request, Set.of(), future);
        final IllegalArgumentException e = expectThrows(IllegalArgumentException.class, future::actionGet);

        assertThat(
            e.getMessage(),
            containsString(
                "all nodes must have transport version ["
                    + TRANSPORT_VERSION_ADVANCED_REMOTE_CLUSTER_SECURITY
                    + "] or higher to support creating cross cluster API keys"
            )
        );
    }

    public void testAuthenticationFailureWithApiKeyTypeMismatch() throws Exception {
        final Settings settings = Settings.builder().put(XPackSettings.API_KEY_SERVICE_ENABLED_SETTING.getKey(), true).build();
        final ApiKeyService service = spy(createApiKeyService(settings));

        final String id = randomAlphaOfLength(12);
        final String key = randomAlphaOfLength(16);
        final ApiKey.Type type = randomFrom(ApiKey.Type.values());
        mockKeyDocument(id, key, new User("hulk", "superuser"), null, false, Duration.ofSeconds(3600), null, type);

        final ApiKey.Type expectedType = randomValueOtherThan(type, () -> randomFrom(ApiKey.Type.values()));
        final AuthenticationResult<User> auth = tryAuthenticate(service, id, key, expectedType);
        assertThat(auth.getStatus(), is(AuthenticationResult.Status.TERMINATE));
        assertThat(auth.getValue(), nullValue());
        assertThat(
            auth.getMessage(),
            containsString(
                "authentication expected API key type of ["
                    + expectedType.value()
                    + "], but API key ["
                    + id
                    + "] has type ["
                    + type.value()
                    + "]"
            )
        );

        // API key type mismatch should be checked after API key secret is verified
        verify(service).verifyKeyAgainstHash(any(), any(), anyActionListener());
        assertThat(service.getDocCache().keys(), contains(id));
        assertThat(service.getApiKeyAuthCache().keys(), contains(id));
    }

    public void testValidateApiKeyTypeAndExpiration() throws IOException {
        final var apiKeyId = randomAlphaOfLength(12);
        final var apiKey = randomAlphaOfLength(16);
        final var hasher = getFastStoredHashAlgoForTests();
        final char[] hash = hasher.hash(new SecureString(apiKey.toCharArray()));

        final long futureTime = Instant.now().plus(7, ChronoUnit.DAYS).toEpochMilli();
        final long pastTime = Instant.now().plus(-7, ChronoUnit.DAYS).toEpochMilli();

        // Wrong API key type
        final var apiKeyDoc1 = buildApiKeyDoc(
            hash,
            randomFrom(-1L, futureTime),
            false,
            -1,
            randomAlphaOfLengthBetween(3, 8),
            Version.CURRENT.id
        );
        final ApiKey.Type expectedType1 = randomValueOtherThan(apiKeyDoc1.type, () -> randomFrom(ApiKey.Type.values()));
        final ApiKeyCredentials apiKeyCredentials1 = getApiKeyCredentials(apiKeyId, apiKey, expectedType1);
        final PlainActionFuture<AuthenticationResult<User>> future1 = new PlainActionFuture<>();
        ApiKeyService.validateApiKeyTypeAndExpiration(apiKeyDoc1, apiKeyCredentials1, clock, future1);
        final AuthenticationResult<User> auth1 = future1.actionGet();
        assertThat(auth1.getStatus(), is(AuthenticationResult.Status.TERMINATE));
        assertThat(auth1.getValue(), nullValue());
        assertThat(
            auth1.getMessage(),
            containsString(
                "authentication expected API key type of ["
                    + expectedType1.value()
                    + "], but API key ["
                    + apiKeyId
                    + "] has type ["
                    + apiKeyDoc1.type.value()
                    + "]"
            )
        );

        // Expired API key
        final var apiKeyDoc2 = buildApiKeyDoc(hash, pastTime, false, -1, randomAlphaOfLengthBetween(3, 8), Version.CURRENT.id);
        final ApiKeyCredentials apiKeyCredentials2 = getApiKeyCredentials(apiKeyId, apiKey, apiKeyDoc2.type);
        final PlainActionFuture<AuthenticationResult<User>> future2 = new PlainActionFuture<>();
        ApiKeyService.validateApiKeyTypeAndExpiration(apiKeyDoc2, apiKeyCredentials2, clock, future2);
        final AuthenticationResult<User> auth2 = future2.actionGet();
        assertThat(auth2.getStatus(), is(AuthenticationResult.Status.CONTINUE));
        assertThat(auth2.getValue(), nullValue());
        assertThat(auth2.getMessage(), containsString("api key is expired"));

        // Good API key
        final var apiKeyDoc3 = buildApiKeyDoc(
            hash,
            randomFrom(-1L, futureTime),
            false,
            -1,
            randomAlphaOfLengthBetween(3, 8),
            Version.CURRENT.id
        );
        final ApiKeyCredentials apiKeyCredentials3 = getApiKeyCredentials(apiKeyId, apiKey, apiKeyDoc3.type);
        final PlainActionFuture<AuthenticationResult<User>> future3 = new PlainActionFuture<>();
        ApiKeyService.validateApiKeyTypeAndExpiration(apiKeyDoc3, apiKeyCredentials3, clock, future3);
        final AuthenticationResult<User> auth3 = future3.actionGet();
        assertThat(auth3.getStatus(), is(AuthenticationResult.Status.SUCCESS));
        assertThat(auth3.getValue(), notNullValue());
        assertThat(auth3.getMetadata(), hasEntry(API_KEY_TYPE_KEY, apiKeyDoc3.type.value()));
    }

    public void testCreateOrUpdateApiKeyWithWorkflowsRestrictionForUnsupportedVersion() {
        final Authentication authentication = AuthenticationTestHelper.builder().build();
        final ClusterService clusterService = mock(ClusterService.class);
        when(clusterService.getClusterSettings()).thenReturn(
            new ClusterSettings(Settings.EMPTY, Set.of(ApiKeyService.DELETE_RETENTION_PERIOD, ApiKeyService.DELETE_INTERVAL))
        );
        final ClusterState clusterState = mock(ClusterState.class);
        when(clusterService.state()).thenReturn(clusterState);
        final TransportVersion minTransportVersion = TransportVersionUtils.randomVersionBetween(
            random(),
            TransportVersions.MINIMUM_COMPATIBLE,
            TransportVersionUtils.getPreviousVersion(WORKFLOWS_RESTRICTION_VERSION)
        );
        when(clusterState.getMinTransportVersion()).thenReturn(minTransportVersion);

        final ApiKeyService service = new ApiKeyService(
            Settings.EMPTY,
            clock,
            client,
            securityIndex,
            clusterService,
            cacheInvalidatorRegistry,
            threadPool
        );

        final List<RoleDescriptor> roleDescriptorsWithWorkflowsRestriction = randomList(
            1,
            3,
            () -> randomRoleDescriptorWithWorkflowsRestriction()
        );

        final AbstractCreateApiKeyRequest createRequest = mock(AbstractCreateApiKeyRequest.class);
        when(createRequest.getType()).thenReturn(ApiKey.Type.REST);
        when(createRequest.getRoleDescriptors()).thenReturn(roleDescriptorsWithWorkflowsRestriction);

        final PlainActionFuture<CreateApiKeyResponse> createFuture = new PlainActionFuture<>();
        service.createApiKey(authentication, createRequest, Set.of(), createFuture);
        final IllegalArgumentException e1 = expectThrows(IllegalArgumentException.class, createFuture::actionGet);
        assertThat(
            e1.getMessage(),
            containsString(
                "all nodes must have transport version ["
                    + WORKFLOWS_RESTRICTION_VERSION
                    + "] or higher to support restrictions for API keys"
            )
        );

        final BulkUpdateApiKeyRequest updateRequest = new BulkUpdateApiKeyRequest(
            randomList(1, 3, () -> randomAlphaOfLengthBetween(3, 5)),
            roleDescriptorsWithWorkflowsRestriction,
            Map.of()
        );
        final PlainActionFuture<BulkUpdateApiKeyResponse> updateFuture = new PlainActionFuture<>();
        service.updateApiKeys(authentication, updateRequest, Set.of(), updateFuture);
        final IllegalArgumentException e2 = expectThrows(IllegalArgumentException.class, createFuture::actionGet);
        assertThat(
            e2.getMessage(),
            containsString(
                "all nodes must have transport version ["
                    + WORKFLOWS_RESTRICTION_VERSION
                    + "] or higher to support restrictions for API keys"
            )
        );
    }

    public void testValidateOwnerUserRoleDescriptorsWithWorkflowsRestriction() {
        final Authentication authentication = AuthenticationTestHelper.builder().build();
        final ClusterService clusterService = mock(ClusterService.class);
        when(clusterService.getClusterSettings()).thenReturn(
            new ClusterSettings(Settings.EMPTY, Set.of(ApiKeyService.DELETE_RETENTION_PERIOD, ApiKeyService.DELETE_INTERVAL))
        );
        final ClusterState clusterState = mock(ClusterState.class);
        when(clusterService.state()).thenReturn(clusterState);
        final TransportVersion minTransportVersion = TransportVersionUtils.randomVersionBetween(
            random(),
            WORKFLOWS_RESTRICTION_VERSION,
            TransportVersion.current()
        );
        when(clusterState.getMinTransportVersion()).thenReturn(minTransportVersion);
        final ApiKeyService service = new ApiKeyService(
            Settings.EMPTY,
            clock,
            client,
            securityIndex,
            clusterService,
            cacheInvalidatorRegistry,
            threadPool
        );

        final Set<RoleDescriptor> userRoleDescriptorsWithWorkflowsRestriction = randomSet(
            1,
            2,
            () -> randomRoleDescriptorWithWorkflowsRestriction()
        );
        final List<RoleDescriptor> requestRoleDescriptors = randomList(
            0,
            1,
            () -> RoleDescriptorTests.randomRoleDescriptor(randomBoolean(), false, randomBoolean())
        );

        final AbstractCreateApiKeyRequest createRequest = mock(AbstractCreateApiKeyRequest.class);
        when(createRequest.getType()).thenReturn(ApiKey.Type.REST);
        when(createRequest.getRoleDescriptors()).thenReturn(requestRoleDescriptors);

        final PlainActionFuture<CreateApiKeyResponse> createFuture = new PlainActionFuture<>();
        service.createApiKey(authentication, createRequest, userRoleDescriptorsWithWorkflowsRestriction, createFuture);
        final IllegalArgumentException e1 = expectThrows(IllegalArgumentException.class, createFuture::actionGet);
        assertThat(e1.getMessage(), containsString("owner user role descriptors must not include restriction"));

        final BulkUpdateApiKeyRequest updateRequest = new BulkUpdateApiKeyRequest(
            randomList(1, 3, () -> randomAlphaOfLengthBetween(3, 5)),
            requestRoleDescriptors,
            Map.of()
        );
        final PlainActionFuture<BulkUpdateApiKeyResponse> updateFuture = new PlainActionFuture<>();
        service.updateApiKeys(authentication, updateRequest, userRoleDescriptorsWithWorkflowsRestriction, updateFuture);
        final IllegalArgumentException e2 = expectThrows(IllegalArgumentException.class, createFuture::actionGet);
        assertThat(e2.getMessage(), containsString("owner user role descriptors must not include restriction"));
    }

    private static RoleDescriptor randomRoleDescriptorWithRemoteIndexPrivileges() {
        return new RoleDescriptor(
            randomAlphaOfLengthBetween(3, 90),
            randomSubsetOf(ClusterPrivilegeResolver.names()).toArray(String[]::new),
            RoleDescriptorTests.randomIndicesPrivileges(0, 3),
            RoleDescriptorTests.randomApplicationPrivileges(),
            RoleDescriptorTests.randomClusterPrivileges(),
            generateRandomStringArray(5, randomIntBetween(2, 8), false, true),
            RoleDescriptorTests.randomRoleDescriptorMetadata(randomBoolean()),
            Map.of(),
            RoleDescriptorTests.randomRemoteIndicesPrivileges(1, 3),
            RoleRestrictionTests.randomWorkflowsRestriction(1, 3)
        );
    }

    private static RoleDescriptor randomRoleDescriptorWithWorkflowsRestriction() {
        return new RoleDescriptor(
            randomAlphaOfLengthBetween(3, 90),
            randomSubsetOf(ClusterPrivilegeResolver.names()).toArray(String[]::new),
            RoleDescriptorTests.randomIndicesPrivileges(0, 3),
            RoleDescriptorTests.randomApplicationPrivileges(),
            RoleDescriptorTests.randomClusterPrivileges(),
            generateRandomStringArray(5, randomIntBetween(2, 8), false, true),
            RoleDescriptorTests.randomRoleDescriptorMetadata(randomBoolean()),
            Map.of(),
            null,
            RoleRestrictionTests.randomWorkflowsRestriction(1, 3)
        );
    }

    public static class Utils {

        private static final AuthenticationContextSerializer authenticationContextSerializer = new AuthenticationContextSerializer();

        public static Authentication createApiKeyAuthentication(
            ApiKeyService apiKeyService,
            Authentication authentication,
            Set<RoleDescriptor> userRoles,
            List<RoleDescriptor> keyRoles,
            TransportVersion version
        ) throws Exception {
            XContentBuilder keyDocSource = ApiKeyService.newDocument(
                getFastStoredHashAlgoForTests().hash(new SecureString(randomAlphaOfLength(16).toCharArray())),
                "test",
                authentication,
                userRoles,
                Instant.now(),
                Instant.now().plus(Duration.ofSeconds(3600)),
                keyRoles,
                ApiKey.Type.REST,
                Version.CURRENT,
                randomBoolean() ? null : Map.of(randomAlphaOfLengthBetween(3, 8), randomAlphaOfLengthBetween(3, 8))
            );
            final ApiKeyDoc apiKeyDoc = ApiKeyDoc.fromXContent(
                XContentHelper.createParser(
                    NamedXContentRegistry.EMPTY,
                    LoggingDeprecationHandler.INSTANCE,
                    BytesReference.bytes(keyDocSource),
                    XContentType.JSON
                )
            );
            PlainActionFuture<AuthenticationResult<User>> authenticationResultFuture = new PlainActionFuture<>();
            ApiKeyService.validateApiKeyTypeAndExpiration(
                apiKeyDoc,
                new ApiKeyService.ApiKeyCredentials("id", new SecureString(randomAlphaOfLength(16).toCharArray()), ApiKey.Type.REST),
                Clock.systemUTC(),
                authenticationResultFuture
            );

            AuthenticationResult<User> authenticationResult = authenticationResultFuture.get();
            if (randomBoolean()) {
                // maybe remove realm name to simulate old API Key authentication
                assert authenticationResult.getStatus() == AuthenticationResult.Status.SUCCESS;
                Map<String, Object> authenticationResultMetadata = new HashMap<>(authenticationResult.getMetadata());
                authenticationResultMetadata.remove(AuthenticationField.API_KEY_CREATOR_REALM_NAME);
                authenticationResult = AuthenticationResult.success(authenticationResult.getValue(), authenticationResultMetadata);
            }
            if (randomBoolean()) {
                // simulate authentication with nameless API Key, see https://github.com/elastic/elasticsearch/issues/59484
                assert authenticationResult.getStatus() == AuthenticationResult.Status.SUCCESS;
                Map<String, Object> authenticationResultMetadata = new HashMap<>(authenticationResult.getMetadata());
                authenticationResultMetadata.put(AuthenticationField.API_KEY_NAME_KEY, null);
                authenticationResult = AuthenticationResult.success(authenticationResult.getValue(), authenticationResultMetadata);
            }

            final ThreadContext threadContext = new ThreadContext(Settings.EMPTY);
            final SecurityContext securityContext = new SecurityContext(Settings.EMPTY, threadContext);
            authenticationContextSerializer.writeToContext(
                Authentication.newApiKeyAuthentication(authenticationResult, "node01"),
                threadContext
            );
            final CompletableFuture<Authentication> authFuture = new CompletableFuture<>();
            securityContext.executeAfterRewritingAuthentication((c) -> {
                try {
                    authFuture.complete(authenticationContextSerializer.readFromContext(threadContext));
                } catch (IOException e) {
                    throw new RuntimeException(e);
                }
            }, version);
            return authFuture.get();
        }

        public static Authentication createApiKeyAuthentication(ApiKeyService apiKeyService, Authentication authentication)
            throws Exception {
            return createApiKeyAuthentication(
                apiKeyService,
                authentication,
                Collections.singleton(new RoleDescriptor("user_role_" + randomAlphaOfLength(4), new String[] { "manage" }, null, null)),
                null,
                TransportVersion.current()
            );
        }
    }

    private ApiKeyService createApiKeyService() {
        final Settings settings = Settings.builder().put(XPackSettings.API_KEY_SERVICE_ENABLED_SETTING.getKey(), true).build();
        return createApiKeyService(settings);
    }

    private ApiKeyService createApiKeyService(Settings baseSettings) {
        final Settings settings = Settings.builder()
            .put(XPackSettings.API_KEY_SERVICE_ENABLED_SETTING.getKey(), true)
            .put(baseSettings)
            .build();
        final ClusterSettings clusterSettings = new ClusterSettings(
            settings,
            Sets.union(
                ClusterSettings.BUILT_IN_CLUSTER_SETTINGS,
                Set.of(ApiKeyService.DELETE_RETENTION_PERIOD, ApiKeyService.DELETE_INTERVAL)
            )
        );
        final ApiKeyService service = new ApiKeyService(
            settings,
            clock,
            client,
            securityIndex,
            ClusterServiceUtils.createClusterService(threadPool, clusterSettings),
            cacheInvalidatorRegistry,
            threadPool
        );
        if ("0s".equals(settings.get(ApiKeyService.CACHE_TTL_SETTING.getKey()))) {
            verify(cacheInvalidatorRegistry, never()).registerCacheInvalidator(eq("api_key"), any());
        } else {
            verify(cacheInvalidatorRegistry).registerCacheInvalidator(eq("api_key"), any());
        }
        return service;
    }

    private Map<String, Object> buildApiKeySourceDoc(char[] hash) {
        Map<String, Object> sourceMap = new HashMap<>();
        sourceMap.put("doc_type", "api_key");
        if (randomBoolean()) {
            sourceMap.put("type", randomFrom(ApiKey.Type.values()).value());
        }
        sourceMap.put("creation_time", Clock.systemUTC().instant().toEpochMilli());
        sourceMap.put("expiration_time", -1);
        sourceMap.put("api_key_hash", new String(hash));
        sourceMap.put("name", randomAlphaOfLength(12));
        sourceMap.put("version", 0);
        sourceMap.put("role_descriptors", Collections.singletonMap("a role", Collections.singletonMap("cluster", List.of("all"))));
        sourceMap.put(
            "limited_by_role_descriptors",
            Collections.singletonMap("limited role", Collections.singletonMap("cluster", List.of("all")))
        );
        Map<String, Object> creatorMap = new HashMap<>();
        creatorMap.put("principal", "test_user");
        creatorMap.put("full_name", "test user");
        creatorMap.put("email", "test@user.com");
        creatorMap.put("metadata", Collections.emptyMap());
        sourceMap.put("creator", creatorMap);
        sourceMap.put("api_key_invalidated", false);
        // noinspection unchecked
        sourceMap.put("metadata_flattened", ApiKeyTests.randomMetadata());
        return sourceMap;
    }

    private void mockSourceDocument(String id, Map<String, Object> sourceMap) throws IOException {
        try (XContentBuilder builder = JsonXContent.contentBuilder()) {
            builder.map(sourceMap);
            SecurityMocks.mockGetRequest(client, id, BytesReference.bytes(builder));
        }
    }

    private ApiKeyDoc buildApiKeyDoc(char[] hash, long expirationTime, boolean invalidated, long invalidation) throws IOException {
        return buildApiKeyDoc(hash, expirationTime, invalidated, invalidation, randomAlphaOfLength(12));
    }

    private ApiKeyDoc buildApiKeyDoc(char[] hash, long expirationTime, boolean invalidated, long invalidation, String name)
        throws IOException {
        return buildApiKeyDoc(hash, expirationTime, invalidated, invalidation, name, 0);
    }

    private ApiKeyDoc buildApiKeyDoc(char[] hash, long expirationTime, boolean invalidated, long invalidation, String name, int version)
        throws IOException {
        final BytesReference metadataBytes = XContentTestUtils.convertToXContent(ApiKeyTests.randomMetadata(), XContentType.JSON);
        return new ApiKeyDoc(
            "api_key",
            randomBoolean() ? randomFrom(ApiKey.Type.values()) : null,
            Clock.systemUTC().instant().toEpochMilli(),
            expirationTime,
            invalidated,
            invalidation,
            new String(hash),
            name,
            version,
            new BytesArray("{\"a role\": {\"cluster\": [\"all\"]}}"),
            new BytesArray("{\"limited role\": {\"cluster\": [\"all\"]}}"),
            Map.of(
                "principal",
                "test_user",
                "full_name",
                "test user",
                "email",
                "test@user.com",
                "realm",
                "realm1",
                "realm_type",
                "realm_type1",
                "metadata",
                Map.of()
            ),
            metadataBytes
        );
    }

    @SuppressWarnings("unchecked")
    private void checkAuthApiKeyMetadata(Object metadata, AuthenticationResult<User> authResult1) throws IOException {
        if (metadata == null) {
            assertThat(authResult1.getMetadata().containsKey(API_KEY_METADATA_KEY), is(false));
        } else {
            assertThat(
                authResult1.getMetadata().get(API_KEY_METADATA_KEY),
                equalTo(XContentTestUtils.convertToXContent((Map<String, Object>) metadata, XContentType.JSON))
            );
        }
    }

    private RoleReference.ApiKeyRoleType randomApiKeyRoleType() {
        return randomFrom(RoleReference.ApiKeyRoleType.values());
    }

    private ApiKeyCredentials getApiKeyCredentials(String id, String key, ApiKey.Type type) {
        return new ApiKeyCredentials(id, new SecureString(key.toCharArray()), type);
    }

    private ApiKey.Type parseTypeFromSourceMap(Map<String, Object> sourceMap) {
        if (sourceMap.containsKey("type")) {
            return ApiKey.Type.parse((String) sourceMap.get("type"));
        } else {
            return ApiKey.Type.REST;
        }
    }

    private static Authenticator.Context getAuthenticatorContext(ThreadContext threadContext) {
        return new Authenticator.Context(
            threadContext,
            mock(AuthenticationService.AuditableRequest.class),
            null,
            randomBoolean(),
            mock(Realms.class)
        );
    }
}<|MERGE_RESOLUTION|>--- conflicted
+++ resolved
@@ -242,9 +242,8 @@
             .realmRef(new RealmRef("file", "file", "node-1"))
             .build(false);
         final CreateApiKeyRequest createApiKeyRequest = new CreateApiKeyRequest("key-1", null, null);
-<<<<<<< HEAD
-        when(client.prepareIndex(anyString())).thenReturn(new IndexRequestBuilder(client, IndexAction.INSTANCE));
-        try (BulkRequestBuilder bulkRequestBuilder = new BulkRequestBuilder(client, BulkAction.INSTANCE)) {
+        when(client.prepareIndex(anyString())).thenReturn(new IndexRequestBuilder(client));
+        try (BulkRequestBuilder bulkRequestBuilder = new BulkRequestBuilder(client)) {
             when(client.prepareBulk()).thenReturn(bulkRequestBuilder);
             when(client.threadPool()).thenReturn(threadPool);
             final AtomicBoolean bulkActionInvoked = new AtomicBoolean(false);
@@ -263,26 +262,6 @@
             service.createApiKey(authentication, createApiKeyRequest, Set.of(), new PlainActionFuture<>());
             assertBusy(() -> assertTrue(bulkActionInvoked.get()));
         }
-=======
-        when(client.prepareIndex(anyString())).thenReturn(new IndexRequestBuilder(client));
-        when(client.prepareBulk()).thenReturn(new BulkRequestBuilder(client));
-        when(client.threadPool()).thenReturn(threadPool);
-        final AtomicBoolean bulkActionInvoked = new AtomicBoolean(false);
-        doAnswer(inv -> {
-            final Object[] args = inv.getArguments();
-            BulkRequest bulkRequest = (BulkRequest) args[1];
-            assertThat(bulkRequest.numberOfActions(), is(1));
-            assertThat(bulkRequest.requests().get(0), instanceOf(IndexRequest.class));
-            IndexRequest indexRequest = (IndexRequest) bulkRequest.requests().get(0);
-            assertThat(indexRequest.id(), is(createApiKeyRequest.getId()));
-            // The index request has opType create so that it will *not* override any existing document
-            assertThat(indexRequest.opType(), is(DocWriteRequest.OpType.CREATE));
-            bulkActionInvoked.set(true);
-            return null;
-        }).when(client).execute(eq(BulkAction.INSTANCE), any(BulkRequest.class), any());
-        service.createApiKey(authentication, createApiKeyRequest, Set.of(), new PlainActionFuture<>());
-        assertBusy(() -> assertTrue(bulkActionInvoked.get()));
->>>>>>> 6787765c
     }
 
     @SuppressWarnings("unchecked")
