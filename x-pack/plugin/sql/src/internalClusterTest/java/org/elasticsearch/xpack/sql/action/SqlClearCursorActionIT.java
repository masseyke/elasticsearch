--- conflicted
+++ resolved
@@ -63,9 +63,7 @@
 
             int fetchSize = randomIntBetween(5, 20);
             logger.info("Fetching {} records at a time", fetchSize);
-            SqlQueryResponse sqlQueryResponse = new SqlQueryRequestBuilder(client(), SqlQueryAction.INSTANCE).query("SELECT * FROM test")
-                .fetchSize(fetchSize)
-                .get();
+            SqlQueryResponse sqlQueryResponse = new SqlQueryRequestBuilder(client()).query("SELECT * FROM test").fetchSize(fetchSize).get();
             assertEquals(fetchSize, sqlQueryResponse.size());
 
             assertThat(getNumberOfSearchContexts(), greaterThan(0L));
@@ -74,46 +72,16 @@
 
             long fetched = sqlQueryResponse.size();
             do {
-                sqlQueryResponse = new SqlQueryRequestBuilder(client(), SqlQueryAction.INSTANCE).cursor(sqlQueryResponse.cursor()).get();
+                sqlQueryResponse = new SqlQueryRequestBuilder(client()).cursor(sqlQueryResponse.cursor()).get();
                 fetched += sqlQueryResponse.size();
             } while (sqlQueryResponse.cursor().isEmpty() == false);
             assertEquals(indexSize, fetched);
 
-            SqlClearCursorResponse cleanCursorResponse = new SqlClearCursorRequestBuilder(client(), SqlClearCursorAction.INSTANCE).cursor(
-                sqlQueryResponse.cursor()
-            ).get();
+            SqlClearCursorResponse cleanCursorResponse = new SqlClearCursorRequestBuilder(client()).cursor(sqlQueryResponse.cursor()).get();
             assertFalse(cleanCursorResponse.isSucceeded());
 
             assertEquals(0, getNumberOfSearchContexts());
         }
-<<<<<<< HEAD
-=======
-        bulkRequestBuilder.setRefreshPolicy(WriteRequest.RefreshPolicy.IMMEDIATE).get();
-        ensureYellow("test");
-
-        assertEquals(0, getNumberOfSearchContexts());
-
-        int fetchSize = randomIntBetween(5, 20);
-        logger.info("Fetching {} records at a time", fetchSize);
-        SqlQueryResponse sqlQueryResponse = new SqlQueryRequestBuilder(client()).query("SELECT * FROM test").fetchSize(fetchSize).get();
-        assertEquals(fetchSize, sqlQueryResponse.size());
-
-        assertThat(getNumberOfSearchContexts(), greaterThan(0L));
-        assertThat(sqlQueryResponse.cursor(), notNullValue());
-        assertThat(sqlQueryResponse.cursor(), not(equalTo(Cursor.EMPTY)));
-
-        long fetched = sqlQueryResponse.size();
-        do {
-            sqlQueryResponse = new SqlQueryRequestBuilder(client()).cursor(sqlQueryResponse.cursor()).get();
-            fetched += sqlQueryResponse.size();
-        } while (sqlQueryResponse.cursor().isEmpty() == false);
-        assertEquals(indexSize, fetched);
-
-        SqlClearCursorResponse cleanCursorResponse = new SqlClearCursorRequestBuilder(client()).cursor(sqlQueryResponse.cursor()).get();
-        assertFalse(cleanCursorResponse.isSucceeded());
-
-        assertEquals(0, getNumberOfSearchContexts());
->>>>>>> 6787765c
     }
 
     private long getNumberOfSearchContexts() {
