/*
 * Copyright Elasticsearch B.V. and/or licensed to Elasticsearch B.V. under one
 * or more contributor license agreements. Licensed under the Elastic License
 * 2.0; you may not use this file except in compliance with the Elastic License
 * 2.0.
 */
package org.elasticsearch.xpack.core.common.notifications;

import org.elasticsearch.action.ActionListener;
import org.elasticsearch.action.admin.indices.template.put.TransportPutComposableIndexTemplateAction;
import org.elasticsearch.action.bulk.BulkAction;
import org.elasticsearch.action.bulk.BulkRequest;
import org.elasticsearch.action.bulk.BulkResponse;
import org.elasticsearch.action.index.IndexRequest;
import org.elasticsearch.action.index.TransportIndexAction;
import org.elasticsearch.action.support.master.AcknowledgedResponse;
import org.elasticsearch.client.internal.AdminClient;
import org.elasticsearch.client.internal.Client;
import org.elasticsearch.client.internal.IndicesAdminClient;
import org.elasticsearch.client.internal.OriginSettingClient;
import org.elasticsearch.cluster.ClusterState;
import org.elasticsearch.cluster.metadata.ComposableIndexTemplate;
import org.elasticsearch.cluster.metadata.IndexTemplateMetadata;
import org.elasticsearch.cluster.metadata.Metadata;
import org.elasticsearch.cluster.service.ClusterService;
import org.elasticsearch.common.bytes.BytesReference;
import org.elasticsearch.common.settings.Settings;
import org.elasticsearch.common.util.concurrent.ThreadContext;
import org.elasticsearch.core.TimeValue;
import org.elasticsearch.test.ESTestCase;
import org.elasticsearch.threadpool.TestThreadPool;
import org.elasticsearch.threadpool.ThreadPool;
import org.elasticsearch.xcontent.DeprecationHandler;
import org.elasticsearch.xcontent.NamedXContentRegistry;
import org.elasticsearch.xcontent.XContentFactory;
import org.elasticsearch.xcontent.XContentParser;
import org.elasticsearch.xcontent.XContentType;
import org.elasticsearch.xpack.core.ml.notifications.NotificationsIndex;
import org.elasticsearch.xpack.core.template.IndexTemplateConfig;
import org.junit.After;
import org.junit.Before;
import org.mockito.ArgumentCaptor;
import org.mockito.Mockito;

import java.io.IOException;
import java.util.Collections;
import java.util.Map;
import java.util.concurrent.CountDownLatch;
import java.util.concurrent.Future;

import static org.hamcrest.Matchers.allOf;
import static org.hamcrest.Matchers.arrayContaining;
import static org.hamcrest.Matchers.equalTo;
import static org.hamcrest.Matchers.greaterThanOrEqualTo;
import static org.hamcrest.Matchers.lessThanOrEqualTo;
import static org.mockito.ArgumentMatchers.any;
import static org.mockito.ArgumentMatchers.eq;
import static org.mockito.Mockito.doAnswer;
import static org.mockito.Mockito.mock;
import static org.mockito.Mockito.never;
import static org.mockito.Mockito.times;
import static org.mockito.Mockito.verify;
import static org.mockito.Mockito.when;

public class AbstractAuditorTests extends ESTestCase {

    private static final String TEST_NODE_NAME = "node_1";
    private static final String TEST_ORIGIN = "test_origin";
    private static final String TEST_INDEX = "test_index";

    private static final int TEST_TEMPLATE_VERSION = 23456789;

    private Client client;
    private ArgumentCaptor<IndexRequest> indexRequestCaptor;
    private long startMillis;

    private ThreadPool threadPool;

    @Before
    public void setUpMocks() {
        client = mock(Client.class);
        ThreadPool mockPool = mock(ThreadPool.class);
        when(client.threadPool()).thenReturn(mockPool);
        when(mockPool.getThreadContext()).thenReturn(new ThreadContext(Settings.EMPTY));

        indexRequestCaptor = ArgumentCaptor.forClass(IndexRequest.class);
        startMillis = System.currentTimeMillis();

        threadPool = new TestThreadPool(getClass().getName());
    }

    @After
    public void shutdownThreadPool() {
        threadPool.generic().shutdownNow();
        terminate(threadPool);
    }

    public void testInfo() throws IOException {
        AbstractAuditor<AbstractAuditMessageTests.TestAuditMessage> auditor = createTestAuditorWithTemplateInstalled();
        auditor.info("foo", "Here is my info");

        verify(client).execute(eq(TransportIndexAction.TYPE), indexRequestCaptor.capture(), any());
        IndexRequest indexRequest = indexRequestCaptor.getValue();
        assertThat(indexRequest.indices(), arrayContaining(TEST_INDEX));
        assertThat(indexRequest.timeout(), equalTo(TimeValue.timeValueSeconds(5)));
        AbstractAuditMessageTests.TestAuditMessage auditMessage = parseAuditMessage(indexRequest.source());
        assertThat(auditMessage.getResourceId(), equalTo("foo"));
        assertThat(auditMessage.getMessage(), equalTo("Here is my info"));
        assertThat(auditMessage.getLevel(), equalTo(Level.INFO));
        assertThat(
            auditMessage.getTimestamp().getTime(),
            allOf(greaterThanOrEqualTo(startMillis), lessThanOrEqualTo(System.currentTimeMillis()))
        );
        assertThat(auditMessage.getNodeName(), equalTo(TEST_NODE_NAME));
    }

    public void testWarning() throws IOException {
        AbstractAuditor<AbstractAuditMessageTests.TestAuditMessage> auditor = createTestAuditorWithTemplateInstalled();
        auditor.warning("bar", "Here is my warning");

        verify(client).execute(eq(TransportIndexAction.TYPE), indexRequestCaptor.capture(), any());
        IndexRequest indexRequest = indexRequestCaptor.getValue();
        assertThat(indexRequest.indices(), arrayContaining(TEST_INDEX));
        assertThat(indexRequest.timeout(), equalTo(TimeValue.timeValueSeconds(5)));
        AbstractAuditMessageTests.TestAuditMessage auditMessage = parseAuditMessage(indexRequest.source());
        assertThat(auditMessage.getResourceId(), equalTo("bar"));
        assertThat(auditMessage.getMessage(), equalTo("Here is my warning"));
        assertThat(auditMessage.getLevel(), equalTo(Level.WARNING));
        assertThat(
            auditMessage.getTimestamp().getTime(),
            allOf(greaterThanOrEqualTo(startMillis), lessThanOrEqualTo(System.currentTimeMillis()))
        );
        assertThat(auditMessage.getNodeName(), equalTo(TEST_NODE_NAME));
    }

    public void testError() throws IOException {
        AbstractAuditor<AbstractAuditMessageTests.TestAuditMessage> auditor = createTestAuditorWithTemplateInstalled();
        auditor.error("foobar", "Here is my error");

        verify(client).execute(eq(TransportIndexAction.TYPE), indexRequestCaptor.capture(), any());
        IndexRequest indexRequest = indexRequestCaptor.getValue();
        assertThat(indexRequest.indices(), arrayContaining(TEST_INDEX));
        assertThat(indexRequest.timeout(), equalTo(TimeValue.timeValueSeconds(5)));
        AbstractAuditMessageTests.TestAuditMessage auditMessage = parseAuditMessage(indexRequest.source());
        assertThat(auditMessage.getResourceId(), equalTo("foobar"));
        assertThat(auditMessage.getMessage(), equalTo("Here is my error"));
        assertThat(auditMessage.getLevel(), equalTo(Level.ERROR));
        assertThat(
            auditMessage.getTimestamp().getTime(),
            allOf(greaterThanOrEqualTo(startMillis), lessThanOrEqualTo(System.currentTimeMillis()))
        );
        assertThat(auditMessage.getNodeName(), equalTo(TEST_NODE_NAME));
    }

    public void testAudit() throws IOException {
        Level level = randomFrom(Level.ERROR, Level.INFO, Level.WARNING);

        AbstractAuditor<AbstractAuditMessageTests.TestAuditMessage> auditor = createTestAuditorWithTemplateInstalled();
        auditor.audit(level, "r_id", "Here is my audit");

        verify(client).execute(eq(TransportIndexAction.TYPE), indexRequestCaptor.capture(), any());
        IndexRequest indexRequest = indexRequestCaptor.getValue();
        assertThat(indexRequest.indices(), arrayContaining(TEST_INDEX));
        assertThat(indexRequest.timeout(), equalTo(TimeValue.timeValueSeconds(5)));
        AbstractAuditMessageTests.TestAuditMessage auditMessage = parseAuditMessage(indexRequest.source());
        assertThat(auditMessage.getResourceId(), equalTo("r_id"));
        assertThat(auditMessage.getMessage(), equalTo("Here is my audit"));
        assertThat(auditMessage.getLevel(), equalTo(level));
        assertThat(
            auditMessage.getTimestamp().getTime(),
            allOf(greaterThanOrEqualTo(startMillis), lessThanOrEqualTo(System.currentTimeMillis()))
        );
        assertThat(auditMessage.getNodeName(), equalTo(TEST_NODE_NAME));
    }

    public void testAuditingBeforeTemplateInstalled() throws Exception {
        CountDownLatch writeSomeDocsBeforeTemplateLatch = new CountDownLatch(1);
        AbstractAuditor<AbstractAuditMessageTests.TestAuditMessage> auditor = createTestAuditorWithoutTemplate(
            writeSomeDocsBeforeTemplateLatch
        );

        auditor.error("foobar", "Here is my error to queue");
        auditor.warning("foobar", "Here is my warning to queue");
        auditor.info("foobar", "Here is my info to queue");

        verify(client, never()).execute(eq(TransportIndexAction.TYPE), any(), any());
        // fire the put template response
        writeSomeDocsBeforeTemplateLatch.countDown();

        // the back log will be written some point later
        ArgumentCaptor<BulkRequest> bulkCaptor = ArgumentCaptor.forClass(BulkRequest.class);
        assertBusy(() -> verify(client, times(1)).execute(eq(BulkAction.INSTANCE), bulkCaptor.capture(), any()));

        BulkRequest bulkRequest = bulkCaptor.getValue();
        assertThat(bulkRequest.numberOfActions(), equalTo(3));

        auditor.info("foobar", "Here is another message");
        verify(client, times(1)).execute(eq(TransportIndexAction.TYPE), any(), any());
    }

    public void testMaxBufferSize() throws Exception {
        CountDownLatch writeSomeDocsBeforeTemplateLatch = new CountDownLatch(1);
        AbstractAuditor<AbstractAuditMessageTests.TestAuditMessage> auditor = createTestAuditorWithoutTemplate(
            writeSomeDocsBeforeTemplateLatch
        );

        int numThreads = 2;
        int numMessagesToWrite = (AbstractAuditor.MAX_BUFFER_SIZE / numThreads) + 10;
        Runnable messageWrites = () -> {
            for (int i = 0; i < numMessagesToWrite; i++) {
                auditor.info("foobar", "filling the buffer");
            }
        };

        Future<?> future1 = threadPool.generic().submit(messageWrites);
        Future<?> future2 = threadPool.generic().submit(messageWrites);
        future1.get();
        future2.get();

        assertThat(auditor.backLogSize(), equalTo(AbstractAuditor.MAX_BUFFER_SIZE));
    }

    private static AbstractAuditMessageTests.TestAuditMessage parseAuditMessage(BytesReference msg) throws IOException {
        XContentParser parser = XContentFactory.xContent(XContentType.JSON)
            .createParser(NamedXContentRegistry.EMPTY, DeprecationHandler.THROW_UNSUPPORTED_OPERATION, msg.streamInput());
        return AbstractAuditMessageTests.TestAuditMessage.PARSER.apply(parser, null);
    }

    private TestAuditor createTestAuditorWithTemplateInstalled() {
        Map<String, IndexTemplateMetadata> templates = Map.of(TEST_INDEX, mock(IndexTemplateMetadata.class));
        Map<String, ComposableIndexTemplate> templatesV2 = Collections.singletonMap(TEST_INDEX, mock(ComposableIndexTemplate.class));
        Metadata metadata = mock(Metadata.class);
        when(metadata.getTemplates()).thenReturn(templates);
        when(metadata.templatesV2()).thenReturn(templatesV2);
        ClusterState state = mock(ClusterState.class);
        when(state.getMetadata()).thenReturn(metadata);
        ClusterService clusterService = mock(ClusterService.class);
        when(clusterService.state()).thenReturn(state);

        return new TestAuditor(client, TEST_NODE_NAME, clusterService);
    }

    @SuppressWarnings("unchecked")
    private TestAuditor createTestAuditorWithoutTemplate(CountDownLatch latch) {
        if (Mockito.mockingDetails(client).isMock() == false) {
            throw new AssertionError("client should be a mock");
        }

        doAnswer(invocationOnMock -> {
            ActionListener<AcknowledgedResponse> listener = (ActionListener<AcknowledgedResponse>) invocationOnMock.getArguments()[2];

            Runnable onPutTemplate = () -> {
                try {
                    latch.await();
                } catch (InterruptedException e) {
                    Thread.currentThread().interrupt();
                    listener.onFailure(e);
                    return;
                }
                listener.onResponse(AcknowledgedResponse.TRUE);
            };

            threadPool.generic().submit(onPutTemplate);

            return null;
<<<<<<< HEAD
        }).when(client).execute(eq(PutComposableIndexTemplateAction.INSTANCE), any(), any());
        ArgumentCaptor<ActionListener<BulkResponse>> listenerCaptor = ArgumentCaptor.forClass(ActionListener.class);
        doAnswer(invovation -> {
            // We do this so that the listener is triggered in some way so that the AbstractAuditor releases the BulkRequest
            listenerCaptor.getValue().onFailure(new RuntimeException());
            return null;
        }).when(client).execute(eq(BulkAction.INSTANCE), any(), listenerCaptor.capture());
=======
        }).when(client).execute(eq(TransportPutComposableIndexTemplateAction.TYPE), any(), any());
>>>>>>> 978082b3

        IndicesAdminClient indicesAdminClient = mock(IndicesAdminClient.class);
        AdminClient adminClient = mock(AdminClient.class);
        when(adminClient.indices()).thenReturn(indicesAdminClient);
        when(client.admin()).thenReturn(adminClient);

        Metadata metadata = mock(Metadata.class);
        when(metadata.getTemplates()).thenReturn(Map.of());
        ClusterState state = mock(ClusterState.class);
        when(state.getMetadata()).thenReturn(metadata);
        ClusterService clusterService = mock(ClusterService.class);
        when(clusterService.state()).thenReturn(state);

        return new TestAuditor(client, TEST_NODE_NAME, clusterService);
    }

    public static class TestAuditor extends AbstractAuditor<AbstractAuditMessageTests.TestAuditMessage> {

        TestAuditor(Client client, String nodeName, ClusterService clusterService) {
            super(
                new OriginSettingClient(client, TEST_ORIGIN),
                TEST_INDEX,
                new IndexTemplateConfig(
                    TEST_INDEX,
                    "/ml/notifications_index_template.json",
                    TEST_TEMPLATE_VERSION,
                    "xpack.ml.version",
                    Map.of(
                        "xpack.ml.version.id",
                        String.valueOf(TEST_TEMPLATE_VERSION),
                        "xpack.ml.notifications.mappings",
                        NotificationsIndex.mapping()
                    )
                ),
                nodeName,
                AbstractAuditMessageTests.TestAuditMessage::new,
                clusterService
            );
        }
    }
}<|MERGE_RESOLUTION|>--- conflicted
+++ resolved
@@ -263,17 +263,13 @@
             threadPool.generic().submit(onPutTemplate);
 
             return null;
-<<<<<<< HEAD
-        }).when(client).execute(eq(PutComposableIndexTemplateAction.INSTANCE), any(), any());
+        }).when(client).execute(eq(TransportPutComposableIndexTemplateAction.TYPE), any(), any());
         ArgumentCaptor<ActionListener<BulkResponse>> listenerCaptor = ArgumentCaptor.forClass(ActionListener.class);
         doAnswer(invovation -> {
             // We do this so that the listener is triggered in some way so that the AbstractAuditor releases the BulkRequest
             listenerCaptor.getValue().onFailure(new RuntimeException());
             return null;
         }).when(client).execute(eq(BulkAction.INSTANCE), any(), listenerCaptor.capture());
-=======
-        }).when(client).execute(eq(TransportPutComposableIndexTemplateAction.TYPE), any(), any());
->>>>>>> 978082b3
 
         IndicesAdminClient indicesAdminClient = mock(IndicesAdminClient.class);
         AdminClient adminClient = mock(AdminClient.class);
